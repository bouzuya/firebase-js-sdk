--- conflicted
+++ resolved
@@ -7,14 +7,8 @@
     "test": "karma start --single-run",
     "test:ci": "node ../../scripts/run_tests_in_ci.js"
   },
-<<<<<<< HEAD
-=======
-  "dependencies": {
-    "firebase": "7.15.5"
-  },
->>>>>>> 601cd404
   "devDependencies": {
-    "firebase": "7.15.4",
+    "firebase": "7.15.5",
     "@babel/core": "7.9.6",
     "@babel/preset-env": "7.9.6",
     "browserify": "16.5.1",
