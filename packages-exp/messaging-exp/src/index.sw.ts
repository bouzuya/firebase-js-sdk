--- conflicted
+++ resolved
@@ -15,11 +15,9 @@
  * limitations under the License.
  */
 
-<<<<<<< HEAD
-=======
+
 import { FirebaseMessaging } from './interfaces/public-types';
 import { registerMessaging } from './helpers/register';
->>>>>>> d84e137d
 import '@firebase/installations-exp';
 
 import { ERROR_FACTORY, ErrorCode } from './util/errors';
