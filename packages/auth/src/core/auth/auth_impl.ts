/**
 * @license
 * Copyright 2020 Google LLC
 *
 * Licensed under the Apache License, Version 2.0 (the "License");
 * you may not use this file except in compliance with the License.
 * You may obtain a copy of the License at
 *
 *   http://www.apache.org/licenses/LICENSE-2.0
 *
 * Unless required by applicable law or agreed to in writing, software
 * distributed under the License is distributed on an "AS IS" BASIS,
 * WITHOUT WARRANTIES OR CONDITIONS OF ANY KIND, either express or implied.
 * See the License for the specific language governing permissions and
 * limitations under the License.
 */

import { _FirebaseService, FirebaseApp } from '@firebase/app';
import { Provider } from '@firebase/component';
import { AppCheckInternalComponentName } from '@firebase/app-check-interop-types';
import {
  Auth,
  AuthErrorMap,
  AuthSettings,
  EmulatorConfig,
  NextOrObserver,
  Persistence,
  PopupRedirectResolver,
  User,
  UserCredential,
  CompleteFn,
  ErrorFn,
  NextFn,
  Unsubscribe,
<<<<<<< HEAD
  PasswordPolicy,
  PasswordValidationStatus
=======
  PasswordPolicy
>>>>>>> 1741fefd
} from '../../model/public_types';
import {
  createSubscribe,
  ErrorFactory,
  FirebaseError,
  getModularInstance,
  Observer,
  Subscribe
} from '@firebase/util';

import { AuthInternal, ConfigInternal } from '../../model/auth';
import { PopupRedirectResolverInternal } from '../../model/popup_redirect';
import { UserInternal } from '../../model/user';
import {
  AuthErrorCode,
  AuthErrorParams,
  ErrorMapRetriever,
  _DEFAULT_AUTH_ERROR_FACTORY
} from '../errors';
import { PersistenceInternal } from '../persistence';
import {
  KeyName,
  PersistenceUserManager
} from '../persistence/persistence_user_manager';
import { _reloadWithoutSaving } from '../user/reload';
import { _assert } from '../util/assert';
import { _getInstance } from '../util/instantiator';
import { _getUserLanguage } from '../util/navigator';
import { _getClientVersion } from '../util/version';
import { HttpHeader, RecaptchaClientType, RecaptchaVersion } from '../../api';
import { getRecaptchaConfig } from '../../api/authentication/recaptcha';
import { RecaptchaEnterpriseVerifier } from '../../platform_browser/recaptcha/recaptcha_enterprise_verifier';
import { AuthMiddlewareQueue } from './middleware';
import { RecaptchaConfig } from '../../platform_browser/recaptcha/recaptcha';
import { _logWarn } from '../util/log';
import { _getPasswordPolicy } from '../../api/password_policy/get_password_policy';

interface AsyncAction {
  (): Promise<void>;
}

export const enum DefaultConfig {
  TOKEN_API_HOST = 'securetoken.googleapis.com',
  API_HOST = 'identitytoolkit.googleapis.com',
  API_SCHEME = 'https'
}

export class AuthImpl implements AuthInternal, _FirebaseService {
  currentUser: User | null = null;
  emulatorConfig: EmulatorConfig | null = null;
  private operations = Promise.resolve();
  private persistenceManager?: PersistenceUserManager;
  private redirectPersistenceManager?: PersistenceUserManager;
  private authStateSubscription = new Subscription<User>(this);
  private idTokenSubscription = new Subscription<User>(this);
  private readonly beforeStateQueue = new AuthMiddlewareQueue(this);
  private redirectUser: UserInternal | null = null;
  private isProactiveRefreshEnabled = false;
  private readonly EXPECTED_PASSWORD_POLICY_SCHEMA_VERSION: number = 1;

  // Any network calls will set this to true and prevent subsequent emulator
  // initialization
  _canInitEmulator = true;
  _isInitialized = false;
  _deleted = false;
  _initializationPromise: Promise<void> | null = null;
  _popupRedirectResolver: PopupRedirectResolverInternal | null = null;
  _errorFactory: ErrorFactory<AuthErrorCode, AuthErrorParams> =
    _DEFAULT_AUTH_ERROR_FACTORY;
  _agentRecaptchaConfig: RecaptchaConfig | null = null;
  _tenantRecaptchaConfigs: Record<string, RecaptchaConfig> = {};
  _projectPasswordPolicy: PasswordPolicy | null = null;
  _tenantPasswordPolicies: Record<string, PasswordPolicy> = {};
  readonly name: string;

  // Tracks the last notified UID for state change listeners to prevent
  // repeated calls to the callbacks. Undefined means it's never been
  // called, whereas null means it's been called with a signed out user
  private lastNotifiedUid: string | null | undefined = undefined;

  languageCode: string | null = null;
  tenantId: string | null = null;
  settings: AuthSettings = { appVerificationDisabledForTesting: false };

  constructor(
    public readonly app: FirebaseApp,
    private readonly heartbeatServiceProvider: Provider<'heartbeat'>,
    private readonly appCheckServiceProvider: Provider<AppCheckInternalComponentName>,
    public readonly config: ConfigInternal
  ) {
    this.name = app.name;
    this.clientVersion = config.sdkClientVersion;
  }

  _initializeWithPersistence(
    persistenceHierarchy: PersistenceInternal[],
    popupRedirectResolver?: PopupRedirectResolver
  ): Promise<void> {
    if (popupRedirectResolver) {
      this._popupRedirectResolver = _getInstance(popupRedirectResolver);
    }

    // Have to check for app deletion throughout initialization (after each
    // promise resolution)
    this._initializationPromise = this.queue(async () => {
      if (this._deleted) {
        return;
      }

      this.persistenceManager = await PersistenceUserManager.create(
        this,
        persistenceHierarchy
      );

      if (this._deleted) {
        return;
      }

      // Initialize the resolver early if necessary (only applicable to web:
      // this will cause the iframe to load immediately in certain cases)
      if (this._popupRedirectResolver?._shouldInitProactively) {
        // If this fails, don't halt auth loading
        try {
          await this._popupRedirectResolver._initialize(this);
        } catch (e) {
          /* Ignore the error */
        }
      }

      await this.initializeCurrentUser(popupRedirectResolver);
      this.lastNotifiedUid = this.currentUser?.uid || null;

      if (this._deleted) {
        return;
      }

      this._isInitialized = true;
    });

    return this._initializationPromise;
  }

  /**
   * If the persistence is changed in another window, the user manager will let us know
   */
  async _onStorageEvent(): Promise<void> {
    if (this._deleted) {
      return;
    }

    const user = await this.assertedPersistence.getCurrentUser();

    if (!this.currentUser && !user) {
      // No change, do nothing (was signed out and remained signed out).
      return;
    }

    // If the same user is to be synchronized.
    if (this.currentUser && user && this.currentUser.uid === user.uid) {
      // Data update, simply copy data changes.
      this._currentUser._assign(user);
      // If tokens changed from previous user tokens, this will trigger
      // notifyAuthListeners_.
      await this.currentUser.getIdToken();
      return;
    }

    // Update current Auth state. Either a new login or logout.
    // Skip blocking callbacks, they should not apply to a change in another tab.
    await this._updateCurrentUser(user, /* skipBeforeStateCallbacks */ true);
  }

  private async initializeCurrentUser(
    popupRedirectResolver?: PopupRedirectResolver
  ): Promise<void> {
    // First check to see if we have a pending redirect event.
    const previouslyStoredUser =
      (await this.assertedPersistence.getCurrentUser()) as UserInternal | null;
    let futureCurrentUser = previouslyStoredUser;
    let needsTocheckMiddleware = false;
    if (popupRedirectResolver && this.config.authDomain) {
      await this.getOrInitRedirectPersistenceManager();
      const redirectUserEventId = this.redirectUser?._redirectEventId;
      const storedUserEventId = futureCurrentUser?._redirectEventId;
      const result = await this.tryRedirectSignIn(popupRedirectResolver);

      // If the stored user (i.e. the old "currentUser") has a redirectId that
      // matches the redirect user, then we want to initially sign in with the
      // new user object from result.
      // TODO(samgho): More thoroughly test all of this
      if (
        (!redirectUserEventId || redirectUserEventId === storedUserEventId) &&
        result?.user
      ) {
        futureCurrentUser = result.user as UserInternal;
        needsTocheckMiddleware = true;
      }
    }

    // If no user in persistence, there is no current user. Set to null.
    if (!futureCurrentUser) {
      return this.directlySetCurrentUser(null);
    }

    if (!futureCurrentUser._redirectEventId) {
      // This isn't a redirect link operation, we can reload and bail.
      // First though, ensure that we check the middleware is happy.
      if (needsTocheckMiddleware) {
        try {
          await this.beforeStateQueue.runMiddleware(futureCurrentUser);
        } catch (e) {
          futureCurrentUser = previouslyStoredUser;
          // We know this is available since the bit is only set when the
          // resolver is available
          this._popupRedirectResolver!._overrideRedirectResult(this, () =>
            Promise.reject(e)
          );
        }
      }

      if (futureCurrentUser) {
        return this.reloadAndSetCurrentUserOrClear(futureCurrentUser);
      } else {
        return this.directlySetCurrentUser(null);
      }
    }

    _assert(this._popupRedirectResolver, this, AuthErrorCode.ARGUMENT_ERROR);
    await this.getOrInitRedirectPersistenceManager();

    // If the redirect user's event ID matches the current user's event ID,
    // DO NOT reload the current user, otherwise they'll be cleared from storage.
    // This is important for the reauthenticateWithRedirect() flow.
    if (
      this.redirectUser &&
      this.redirectUser._redirectEventId === futureCurrentUser._redirectEventId
    ) {
      return this.directlySetCurrentUser(futureCurrentUser);
    }

    return this.reloadAndSetCurrentUserOrClear(futureCurrentUser);
  }

  private async tryRedirectSignIn(
    redirectResolver: PopupRedirectResolver
  ): Promise<UserCredential | null> {
    // The redirect user needs to be checked (and signed in if available)
    // during auth initialization. All of the normal sign in and link/reauth
    // flows call back into auth and push things onto the promise queue. We
    // need to await the result of the redirect sign in *inside the promise
    // queue*. This presents a problem: we run into deadlock. See:
    //    ┌> [Initialization] ─────┐
    //    ┌> [<other queue tasks>] │
    //    └─ [getRedirectResult] <─┘
    //    where [] are tasks on the queue and arrows denote awaits
    // Initialization will never complete because it's waiting on something
    // that's waiting for initialization to complete!
    //
    // Instead, this method calls getRedirectResult() (stored in
    // _completeRedirectFn) with an optional parameter that instructs all of
    // the underlying auth operations to skip anything that mutates auth state.

    let result: UserCredential | null = null;
    try {
      // We know this._popupRedirectResolver is set since redirectResolver
      // is passed in. The _completeRedirectFn expects the unwrapped extern.
      result = await this._popupRedirectResolver!._completeRedirectFn(
        this,
        redirectResolver,
        true
      );
    } catch (e) {
      // Swallow any errors here; the code can retrieve them in
      // getRedirectResult().
      await this._setRedirectUser(null);
    }

    return result;
  }

  private async reloadAndSetCurrentUserOrClear(
    user: UserInternal
  ): Promise<void> {
    try {
      await _reloadWithoutSaving(user);
    } catch (e) {
      if (
        (e as FirebaseError)?.code !==
        `auth/${AuthErrorCode.NETWORK_REQUEST_FAILED}`
      ) {
        // Something's wrong with the user's token. Log them out and remove
        // them from storage
        return this.directlySetCurrentUser(null);
      }
    }

    return this.directlySetCurrentUser(user);
  }

  useDeviceLanguage(): void {
    this.languageCode = _getUserLanguage();
  }

  async _delete(): Promise<void> {
    this._deleted = true;
  }

  async updateCurrentUser(userExtern: User | null): Promise<void> {
    // The public updateCurrentUser method needs to make a copy of the user,
    // and also check that the project matches
    const user = userExtern
      ? (getModularInstance(userExtern) as UserInternal)
      : null;
    if (user) {
      _assert(
        user.auth.config.apiKey === this.config.apiKey,
        this,
        AuthErrorCode.INVALID_AUTH
      );
    }
    return this._updateCurrentUser(user && user._clone(this));
  }

  async _updateCurrentUser(
    user: User | null,
    skipBeforeStateCallbacks: boolean = false
  ): Promise<void> {
    if (this._deleted) {
      return;
    }
    if (user) {
      _assert(
        this.tenantId === user.tenantId,
        this,
        AuthErrorCode.TENANT_ID_MISMATCH
      );
    }

    if (!skipBeforeStateCallbacks) {
      await this.beforeStateQueue.runMiddleware(user);
    }

    return this.queue(async () => {
      await this.directlySetCurrentUser(user as UserInternal | null);
      this.notifyAuthListeners();
    });
  }

  async signOut(): Promise<void> {
    // Run first, to block _setRedirectUser() if any callbacks fail.
    await this.beforeStateQueue.runMiddleware(null);
    // Clear the redirect user when signOut is called
    if (this.redirectPersistenceManager || this._popupRedirectResolver) {
      await this._setRedirectUser(null);
    }

    // Prevent callbacks from being called again in _updateCurrentUser, as
    // they were already called in the first line.
    return this._updateCurrentUser(null, /* skipBeforeStateCallbacks */ true);
  }

  setPersistence(persistence: Persistence): Promise<void> {
    return this.queue(async () => {
      await this.assertedPersistence.setPersistence(_getInstance(persistence));
    });
  }

  async initializeRecaptchaConfig(): Promise<void> {
    const response = await getRecaptchaConfig(this, {
      clientType: RecaptchaClientType.WEB,
      version: RecaptchaVersion.ENTERPRISE
    });

    const config = new RecaptchaConfig(response);
    if (this.tenantId == null) {
      this._agentRecaptchaConfig = config;
    } else {
      this._tenantRecaptchaConfigs[this.tenantId] = config;
    }

    if (config.emailPasswordEnabled) {
      const verifier = new RecaptchaEnterpriseVerifier(this);
      void verifier.verify();
    }
  }

  _getRecaptchaConfig(): RecaptchaConfig | null {
    if (this.tenantId == null) {
      return this._agentRecaptchaConfig;
    } else {
      return this._tenantRecaptchaConfigs[this.tenantId];
    }
  }

<<<<<<< HEAD
  async validatePassword(password: string): Promise<PasswordValidationStatus> {
    // TODO(chazzy): Implement.
    return Promise.reject(password);
  }

=======
>>>>>>> 1741fefd
  _getPasswordPolicy(): PasswordPolicy | null {
    if (this.tenantId === null) {
      return this._projectPasswordPolicy;
    } else {
      return this._tenantPasswordPolicies[this.tenantId];
    }
  }

  async _updatePasswordPolicy(): Promise<void> {
    const response = await _getPasswordPolicy(this);

    // Check that the policy schema version is supported by the SDK.
<<<<<<< HEAD
=======
    // TODO: Update this logic to use a max supported policy schema version once we have multiple schema versions.
>>>>>>> 1741fefd
    if (
      response.schemaVersion !== this.EXPECTED_PASSWORD_POLICY_SCHEMA_VERSION
    ) {
      return Promise.reject(
        this._errorFactory.create(
          AuthErrorCode.UNSUPPORTED_PASSWORD_POLICY_SCHEMA_VERSION,
          {}
        )
      );
    }

    const passwordPolicy: PasswordPolicy = {
      customStrengthOptions: response.customStrengthOptions,
      allowedNonAlphanumericCharacters:
        response.allowedNonAlphanumericCharacters
    };

    if (this.tenantId === null) {
      this._projectPasswordPolicy = passwordPolicy;
    } else {
      this._tenantPasswordPolicies[this.tenantId] = passwordPolicy;
    }
  }

  _getPersistence(): string {
    return this.assertedPersistence.persistence.type;
  }

  _updateErrorMap(errorMap: AuthErrorMap): void {
    this._errorFactory = new ErrorFactory<AuthErrorCode, AuthErrorParams>(
      'auth',
      'Firebase',
      (errorMap as ErrorMapRetriever)()
    );
  }

  onAuthStateChanged(
    nextOrObserver: NextOrObserver<User>,
    error?: ErrorFn,
    completed?: CompleteFn
  ): Unsubscribe {
    return this.registerStateListener(
      this.authStateSubscription,
      nextOrObserver,
      error,
      completed
    );
  }

  beforeAuthStateChanged(
    callback: (user: User | null) => void | Promise<void>,
    onAbort?: () => void
  ): Unsubscribe {
    return this.beforeStateQueue.pushCallback(callback, onAbort);
  }

  onIdTokenChanged(
    nextOrObserver: NextOrObserver<User>,
    error?: ErrorFn,
    completed?: CompleteFn
  ): Unsubscribe {
    return this.registerStateListener(
      this.idTokenSubscription,
      nextOrObserver,
      error,
      completed
    );
  }

  toJSON(): object {
    return {
      apiKey: this.config.apiKey,
      authDomain: this.config.authDomain,
      appName: this.name,
      currentUser: this._currentUser?.toJSON()
    };
  }

  async _setRedirectUser(
    user: UserInternal | null,
    popupRedirectResolver?: PopupRedirectResolver
  ): Promise<void> {
    const redirectManager = await this.getOrInitRedirectPersistenceManager(
      popupRedirectResolver
    );
    return user === null
      ? redirectManager.removeCurrentUser()
      : redirectManager.setCurrentUser(user);
  }

  private async getOrInitRedirectPersistenceManager(
    popupRedirectResolver?: PopupRedirectResolver
  ): Promise<PersistenceUserManager> {
    if (!this.redirectPersistenceManager) {
      const resolver: PopupRedirectResolverInternal | null =
        (popupRedirectResolver && _getInstance(popupRedirectResolver)) ||
        this._popupRedirectResolver;
      _assert(resolver, this, AuthErrorCode.ARGUMENT_ERROR);
      this.redirectPersistenceManager = await PersistenceUserManager.create(
        this,
        [_getInstance(resolver._redirectPersistence)],
        KeyName.REDIRECT_USER
      );
      this.redirectUser =
        await this.redirectPersistenceManager.getCurrentUser();
    }

    return this.redirectPersistenceManager;
  }

  async _redirectUserForId(id: string): Promise<UserInternal | null> {
    // Make sure we've cleared any pending persistence actions if we're not in
    // the initializer
    if (this._isInitialized) {
      await this.queue(async () => {});
    }

    if (this._currentUser?._redirectEventId === id) {
      return this._currentUser;
    }

    if (this.redirectUser?._redirectEventId === id) {
      return this.redirectUser;
    }

    return null;
  }

  async _persistUserIfCurrent(user: UserInternal): Promise<void> {
    if (user === this.currentUser) {
      return this.queue(async () => this.directlySetCurrentUser(user));
    }
  }

  /** Notifies listeners only if the user is current */
  _notifyListenersIfCurrent(user: UserInternal): void {
    if (user === this.currentUser) {
      this.notifyAuthListeners();
    }
  }

  _key(): string {
    return `${this.config.authDomain}:${this.config.apiKey}:${this.name}`;
  }

  _startProactiveRefresh(): void {
    this.isProactiveRefreshEnabled = true;
    if (this.currentUser) {
      this._currentUser._startProactiveRefresh();
    }
  }

  _stopProactiveRefresh(): void {
    this.isProactiveRefreshEnabled = false;
    if (this.currentUser) {
      this._currentUser._stopProactiveRefresh();
    }
  }

  /** Returns the current user cast as the internal type */
  get _currentUser(): UserInternal {
    return this.currentUser as UserInternal;
  }

  private notifyAuthListeners(): void {
    if (!this._isInitialized) {
      return;
    }

    this.idTokenSubscription.next(this.currentUser);

    const currentUid = this.currentUser?.uid ?? null;
    if (this.lastNotifiedUid !== currentUid) {
      this.lastNotifiedUid = currentUid;
      this.authStateSubscription.next(this.currentUser);
    }
  }

  private registerStateListener(
    subscription: Subscription<User>,
    nextOrObserver: NextOrObserver<User>,
    error?: ErrorFn,
    completed?: CompleteFn
  ): Unsubscribe {
    if (this._deleted) {
      return () => {};
    }

    const cb =
      typeof nextOrObserver === 'function'
        ? nextOrObserver
        : nextOrObserver.next.bind(nextOrObserver);

    const promise = this._isInitialized
      ? Promise.resolve()
      : this._initializationPromise;
    _assert(promise, this, AuthErrorCode.INTERNAL_ERROR);
    // The callback needs to be called asynchronously per the spec.
    // eslint-disable-next-line @typescript-eslint/no-floating-promises
    promise.then(() => cb(this.currentUser));

    if (typeof nextOrObserver === 'function') {
      return subscription.addObserver(nextOrObserver, error, completed);
    } else {
      return subscription.addObserver(nextOrObserver);
    }
  }

  /**
   * Unprotected (from race conditions) method to set the current user. This
   * should only be called from within a queued callback. This is necessary
   * because the queue shouldn't rely on another queued callback.
   */
  private async directlySetCurrentUser(
    user: UserInternal | null
  ): Promise<void> {
    if (this.currentUser && this.currentUser !== user) {
      this._currentUser._stopProactiveRefresh();
    }
    if (user && this.isProactiveRefreshEnabled) {
      user._startProactiveRefresh();
    }

    this.currentUser = user;

    if (user) {
      await this.assertedPersistence.setCurrentUser(user);
    } else {
      await this.assertedPersistence.removeCurrentUser();
    }
  }

  private queue(action: AsyncAction): Promise<void> {
    // In case something errors, the callback still should be called in order
    // to keep the promise chain alive
    this.operations = this.operations.then(action, action);
    return this.operations;
  }

  private get assertedPersistence(): PersistenceUserManager {
    _assert(this.persistenceManager, this, AuthErrorCode.INTERNAL_ERROR);
    return this.persistenceManager;
  }

  private frameworks: string[] = [];
  private clientVersion: string;
  _logFramework(framework: string): void {
    if (!framework || this.frameworks.includes(framework)) {
      return;
    }
    this.frameworks.push(framework);

    // Sort alphabetically so that "FirebaseCore-web,FirebaseUI-web" and
    // "FirebaseUI-web,FirebaseCore-web" aren't viewed as different.
    this.frameworks.sort();
    this.clientVersion = _getClientVersion(
      this.config.clientPlatform,
      this._getFrameworks()
    );
  }
  _getFrameworks(): readonly string[] {
    return this.frameworks;
  }
  async _getAdditionalHeaders(): Promise<Record<string, string>> {
    // Additional headers on every request
    const headers: Record<string, string> = {
      [HttpHeader.X_CLIENT_VERSION]: this.clientVersion
    };

    if (this.app.options.appId) {
      headers[HttpHeader.X_FIREBASE_GMPID] = this.app.options.appId;
    }

    // If the heartbeat service exists, add the heartbeat string
    const heartbeatsHeader = await this.heartbeatServiceProvider
      .getImmediate({
        optional: true
      })
      ?.getHeartbeatsHeader();
    if (heartbeatsHeader) {
      headers[HttpHeader.X_FIREBASE_CLIENT] = heartbeatsHeader;
    }

    // If the App Check service exists, add the App Check token in the headers
    const appCheckToken = await this._getAppCheckToken();
    if (appCheckToken) {
      headers[HttpHeader.X_FIREBASE_APP_CHECK] = appCheckToken;
    }

    return headers;
  }

  async _getAppCheckToken(): Promise<string | undefined> {
    const appCheckTokenResult = await this.appCheckServiceProvider
      .getImmediate({ optional: true })
      ?.getToken();
    if (appCheckTokenResult?.error) {
      // Context: appCheck.getToken() will never throw even if an error happened.
      // In the error case, a dummy token will be returned along with an error field describing
      // the error. In general, we shouldn't care about the error condition and just use
      // the token (actual or dummy) to send requests.
      _logWarn(
        `Error while retrieving App Check token: ${appCheckTokenResult.error}`
      );
    }
    return appCheckTokenResult?.token;
  }
}

/**
 * Method to be used to cast down to our private implmentation of Auth.
 * It will also handle unwrapping from the compat type if necessary
 *
 * @param auth Auth object passed in from developer
 */
export function _castAuth(auth: Auth): AuthInternal {
  return getModularInstance(auth) as AuthInternal;
}

/** Helper class to wrap subscriber logic */
class Subscription<T> {
  private observer: Observer<T | null> | null = null;
  readonly addObserver: Subscribe<T | null> = createSubscribe(
    observer => (this.observer = observer)
  );

  constructor(readonly auth: AuthInternal) {}

  get next(): NextFn<T | null> {
    _assert(this.observer, this.auth, AuthErrorCode.INTERNAL_ERROR);
    return this.observer.next.bind(this.observer);
  }
}<|MERGE_RESOLUTION|>--- conflicted
+++ resolved
@@ -32,12 +32,8 @@
   ErrorFn,
   NextFn,
   Unsubscribe,
-<<<<<<< HEAD
   PasswordPolicy,
   PasswordValidationStatus
-=======
-  PasswordPolicy
->>>>>>> 1741fefd
 } from '../../model/public_types';
 import {
   createSubscribe,
@@ -432,14 +428,11 @@
     }
   }
 
-<<<<<<< HEAD
   async validatePassword(password: string): Promise<PasswordValidationStatus> {
     // TODO(chazzy): Implement.
     return Promise.reject(password);
   }
 
-=======
->>>>>>> 1741fefd
   _getPasswordPolicy(): PasswordPolicy | null {
     if (this.tenantId === null) {
       return this._projectPasswordPolicy;
@@ -452,10 +445,7 @@
     const response = await _getPasswordPolicy(this);
 
     // Check that the policy schema version is supported by the SDK.
-<<<<<<< HEAD
-=======
     // TODO: Update this logic to use a max supported policy schema version once we have multiple schema versions.
->>>>>>> 1741fefd
     if (
       response.schemaVersion !== this.EXPECTED_PASSWORD_POLICY_SCHEMA_VERSION
     ) {
