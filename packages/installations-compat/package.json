{
  "name": "@firebase/installations-compat",
  "version": "0.1.9",
  "author": "Firebase <firebase-support@google.com> (https://firebase.google.com/)",
  "main": "dist/index.cjs.js",
  "module": "dist/esm/index.esm2017.js",
  "browser": "dist/esm/index.esm2017.js",
  "esm5": "dist/esm/index.esm.js",
  "exports": {
    ".": {
      "require": "./dist/index.cjs.js",
      "esm5": "./dist/esm/index.esm.js",
      "default": "./dist/esm/index.esm2017.js"
    },
    "./package.json": "./package.json"
  },
  "typings": "dist/installations-compat.d.ts",
  "license": "Apache-2.0",
  "files": [
    "dist"
  ],
  "scripts": {
    "lint": "eslint -c .eslintrc.js '**/*.ts' --ignore-path '../../.gitignore'",
    "lint:fix": "eslint --fix -c .eslintrc.js '**/*.ts' --ignore-path '../../.gitignore'",
    "build": "rollup -c",
    "build:deps": "lerna run --scope @firebase/installations-compat --include-dependencies build",
    "build:release": "rollup -c rollup.config.release.js",
    "dev": "rollup -c -w",
    "test": "yarn type-check && yarn test:karma && yarn lint",
    "test:ci": "node ../../scripts/run_tests_in_ci.js",
    "test:karma": "karma start --single-run",
    "test:debug": "karma start --browsers=Chrome --auto-watch",
    "type-check": "tsc -p . --noEmit",
    "serve": "yarn serve:build && yarn serve:host",
    "serve:build": "rollup -c test-app/rollup.config.js",
    "serve:host": "http-server -c-1 test-app"
  },
  "repository": {
    "directory": "packages/installations-compat",
    "type": "git",
    "url": "https://github.com/firebase/firebase-js-sdk.git"
  },
  "bugs": {
    "url": "https://github.com/firebase/firebase-js-sdk/issues"
  },
  "devDependencies": {
<<<<<<< HEAD
    "@firebase/app-compat": "0.1.24",
    "rollup": "2.72.1",
    "@rollup/plugin-commonjs": "21.1.0",
=======
    "@firebase/app-compat": "0.1.25",
    "rollup": "2.57.0",
    "@rollup/plugin-commonjs": "21.0.0",
>>>>>>> 820f1797
    "@rollup/plugin-json": "4.1.0",
    "@rollup/plugin-node-resolve": "13.3.0",
    "rollup-plugin-typescript2": "0.31.2",
    "rollup-plugin-uglify": "6.0.4",
    "typescript": "4.2.2"
  },
  "peerDependencies": {
    "@firebase/app-compat": "0.x"
  },
  "dependencies": {
    "@firebase/installations": "0.5.9",
    "@firebase/installations-types": "0.4.0",
    "@firebase/util": "1.6.0",
    "@firebase/component": "0.5.14",
    "tslib": "^2.1.0"
  }
}<|MERGE_RESOLUTION|>--- conflicted
+++ resolved
@@ -44,15 +44,9 @@
     "url": "https://github.com/firebase/firebase-js-sdk/issues"
   },
   "devDependencies": {
-<<<<<<< HEAD
-    "@firebase/app-compat": "0.1.24",
+    "@firebase/app-compat": "0.1.25",
     "rollup": "2.72.1",
     "@rollup/plugin-commonjs": "21.1.0",
-=======
-    "@firebase/app-compat": "0.1.25",
-    "rollup": "2.57.0",
-    "@rollup/plugin-commonjs": "21.0.0",
->>>>>>> 820f1797
     "@rollup/plugin-json": "4.1.0",
     "@rollup/plugin-node-resolve": "13.3.0",
     "rollup-plugin-typescript2": "0.31.2",
