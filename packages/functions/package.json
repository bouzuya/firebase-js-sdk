{
  "name": "@firebase/functions",
  "version": "0.4.24",
  "description": "",
  "author": "Firebase <firebase-support@google.com> (https://firebase.google.com/)",
  "main": "dist/index.node.cjs.js",
  "browser": "dist/index.cjs.js",
  "module": "dist/index.esm.js",
  "esm2017": "dist/index.esm2017.js",
  "files": [
    "dist"
  ],
  "scripts": {
    "lint": "eslint -c .eslintrc.js '**/*.ts' --ignore-path '../../.gitignore'",
    "lint:fix": "eslint --fix -c .eslintrc.js '**/*.ts' --ignore-path '../../.gitignore'",
    "build": "rollup -c",
    "dev": "rollup -c -w",
    "test": "run-p lint test:browser test:node",
    "test:browser": "karma start --single-run",
    "test:browser:debug": "karma start --browsers=Chrome --auto-watch",
    "test:node": "TS_NODE_COMPILER_OPTIONS='{\"module\":\"commonjs\"}' nyc --reporter lcovonly -- mocha 'test/{,!(browser)/**/}*.test.ts' --file index.node.ts --opts ../../config/mocha.node.opts",
    "test:emulator": "env FIREBASE_FUNCTIONS_EMULATOR_ORIGIN=http://localhost:5005 run-p test:node",
    "prepare": "yarn build"
  },
  "license": "Apache-2.0",
  "peerDependencies": {
    "@firebase/app": "0.x",
    "@firebase/app-types": "0.x"
  },
  "devDependencies": {
    "@types/chai": "4.2.4",
    "@types/chai-as-promised": "7.1.2",
    "@types/mocha": "5.2.7",
    "@types/sinon": "7.5.0",
    "chai": "4.2.0",
    "karma": "4.4.1",
    "karma-chrome-launcher": "3.1.0",
    "karma-cli": "2.0.0",
    "karma-firefox-launcher": "1.2.0",
    "karma-mocha": "1.3.0",
    "karma-sauce-launcher": "1.2.0",
    "karma-sourcemap-loader": "0.3.7",
    "karma-spec-reporter": "0.0.32",
    "karma-webpack": "4.0.2",
    "mocha": "6.2.2",
    "npm-run-all": "4.1.5",
    "nyc": "14.1.1",
    "rollup": "1.26.3",
    "rollup-plugin-typescript2": "0.25.2",
    "sinon": "7.5.0",
    "source-map-loader": "0.2.4",
    "ts-loader": "6.2.1",
    "ts-node": "8.4.1",
    "tslint": "5.20.1",
    "typescript": "3.6.4",
    "webpack": "4.41.2",
    "yargs": "14.2.0",
    "eslint": "6.6.0",
<<<<<<< HEAD
    "@typescript-eslint/parser": "2.6.1",
    "@typescript-eslint/eslint-plugin": "2.6.1",
    "@typescript-eslint/eslint-plugin-tslint": "2.6.1",
    "@firebase/messaging": "0.5.4"
=======
    "@typescript-eslint/parser": "2.6.0",
    "@typescript-eslint/eslint-plugin": "2.6.0",
    "@typescript-eslint/eslint-plugin-tslint": "2.6.0",
    "@firebase/messaging": "0.5.5"
>>>>>>> 42476d8f
  },
  "repository": {
    "directory": "packages/functions",
    "type": "git",
    "url": "https://github.com/firebase/firebase-js-sdk.git"
  },
  "bugs": {
    "url": "https://github.com/firebase/firebase-js-sdk/issues"
  },
  "typings": "dist/index.d.ts",
  "dependencies": {
    "@firebase/functions-types": "0.3.10",
    "@firebase/messaging-types": "0.3.4",
    "isomorphic-fetch": "2.2.1",
    "tslib": "1.10.0"
  },
  "nyc": {
    "extension": [
      ".ts"
    ],
    "reportDir": "./coverage/node"
  }
}<|MERGE_RESOLUTION|>--- conflicted
+++ resolved
@@ -56,17 +56,10 @@
     "webpack": "4.41.2",
     "yargs": "14.2.0",
     "eslint": "6.6.0",
-<<<<<<< HEAD
     "@typescript-eslint/parser": "2.6.1",
     "@typescript-eslint/eslint-plugin": "2.6.1",
     "@typescript-eslint/eslint-plugin-tslint": "2.6.1",
-    "@firebase/messaging": "0.5.4"
-=======
-    "@typescript-eslint/parser": "2.6.0",
-    "@typescript-eslint/eslint-plugin": "2.6.0",
-    "@typescript-eslint/eslint-plugin-tslint": "2.6.0",
     "@firebase/messaging": "0.5.5"
->>>>>>> 42476d8f
   },
   "repository": {
     "directory": "packages/functions",
