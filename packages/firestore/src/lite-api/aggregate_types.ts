--- conflicted
+++ resolved
@@ -83,14 +83,6 @@
    * The underlying query over which the aggregations recorded in this
    * `AggregateQuerySnapshot` were performed.
    */
-<<<<<<< HEAD
-  readonly query: Query<unknown> | undefined;
-
-  /** @hideconstructor */
-  constructor(
-    query: Query<unknown> | undefined,
-    private readonly _data: AggregateSpecData<T>
-=======
   readonly query: Query<AppModelType, DbModelType>;
 
   /** @hideconstructor */
@@ -98,7 +90,6 @@
     query: Query<AppModelType, DbModelType>,
     private readonly _userDataWriter: AbstractUserDataWriter,
     private readonly _data: ApiClientObjectMap<Value>
->>>>>>> 5825aaf4
   ) {
     this.query = query;
   }
