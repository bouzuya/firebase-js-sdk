--- conflicted
+++ resolved
@@ -18,128 +18,7 @@
 import { Code, FirestoreError } from '../util/error';
 import { logDebug } from '../util/log';
 import { LruGarbageCollector, LruResults } from './lru_garbage_collector';
-<<<<<<< HEAD
 import { PRIMARY_LEASE_LOST_ERROR_MSG } from './persistence_transaction';
-=======
-import { MutationQueue } from './mutation_queue';
-import {
-  Persistence,
-  PersistenceTransaction,
-  PRIMARY_LEASE_LOST_ERROR_MSG
-} from './persistence';
-import { PersistencePromise } from './persistence_promise';
-import { TargetCache } from './target_cache';
-import { QueryEngine } from './query_engine';
-import { RemoteDocumentCache } from './remote_document_cache';
-import { RemoteDocumentChangeBuffer } from './remote_document_change_buffer';
-import { ClientId } from './shared_client_state';
-import { TargetData, TargetPurpose } from './target_data';
-import { IndexedDbPersistence } from './indexeddb_persistence';
-import { IndexedDbMutationQueue } from './indexeddb_mutation_queue';
-import {
-  remoteDocumentCacheGetLastReadTime,
-  remoteDocumentCacheGetNewDocumentChanges
-} from './indexeddb_remote_document_cache';
-import { IndexedDbTargetCache } from './indexeddb_target_cache';
-import { extractFieldMask } from '../model/object_value';
-import { isIndexedDbTransactionError } from './simple_db';
-import { BundleCache } from './bundle_cache';
-import { fromVersion, JsonProtoSerializer } from '../remote/serializer';
-import {
-  BundleMetadata,
-  NamedQuery as ProtoNamedQuery
-} from '../protos/firestore_bundle_proto';
-import { NamedQuery } from '../core/bundle_types';
-import { fromBundledQuery } from './local_serializer';
-import { ByteString } from '../util/byte_string';
-import { BundleConverter, BundledDocuments } from '../core/bundle';
-import { ResourcePath } from '../model/path';
-
-const LOG_TAG = 'LocalStore';
-
-/**
- * The maximum time to leave a resume token buffered without writing it out.
- * This value is arbitrary: it's long enough to avoid several writes
- * (possibly indefinitely if updates come more frequently than this) but
- * short enough that restarting after crashing will still have a pretty
- * recent resume token.
- */
-const RESUME_TOKEN_MAX_AGE_MICROS = 5 * 60 * 1e6;
-
-/** The result of a write to the local store. */
-export interface LocalWriteResult {
-  batchId: BatchId;
-  changes: MaybeDocumentMap;
-}
-
-/** The result of a user-change operation in the local store. */
-export interface UserChangeResult {
-  readonly affectedDocuments: MaybeDocumentMap;
-  readonly removedBatchIds: BatchId[];
-  readonly addedBatchIds: BatchId[];
-}
-
-/** The result of executing a query against the local store. */
-export interface QueryResult {
-  readonly documents: DocumentMap;
-  readonly remoteKeys: DocumentKeySet;
-}
->>>>>>> b662f8c0
-
-/**
- * Local storage in the Firestore client. Coordinates persistence components
- * like the mutation queue and remote document cache to present a
- * latency-compensated view of stored data.
- *
- * The LocalStore is responsible for accepting mutations from the Sync Engine.
- * Writes from the client are put into a queue as provisional Mutations until
- * they are processed by the RemoteStore and confirmed as having been written
- * to the server.
- *
- * The local store provides the local version of documents that have been
- * modified locally. It maintains the constraint:
- *
- *   LocalDocument = RemoteDocument + Active(LocalMutations)
- *
- * (Active mutations are those that are enqueued and have not been previously
- * acknowledged or rejected).
- *
- * The RemoteDocument ("ground truth") state is provided via the
- * applyChangeBatch method. It will be some version of a server-provided
- * document OR will be a server-provided document PLUS acknowledged mutations:
- *
- *   RemoteDocument' = RemoteDocument + Acknowledged(LocalMutations)
- *
- * Note that this "dirty" version of a RemoteDocument will not be identical to a
- * server base version, since it has LocalMutations added to it pending getting
- * an authoritative copy from the server.
- *
- * Since LocalMutations can be rejected by the server, we have to be able to
- * revert a LocalMutation that has already been applied to the LocalDocument
- * (typically done by replaying all remaining LocalMutations to the
- * RemoteDocument to re-apply).
- *
- * The LocalStore is responsible for the garbage collection of the documents it
- * contains. For now, it every doc referenced by a view, the mutation queue, or
- * the RemoteStore.
- *
- * It also maintains the persistence of mapping queries to resume tokens and
- * target ids. It needs to know this data about queries to properly know what
- * docs it would be allowed to garbage collect.
- *
- * The LocalStore must be able to efficiently execute queries against its local
- * cache of the documents, to provide the initial set of results before any
- * remote changes have been received.
- *
- * Note: In TypeScript, most methods return Promises since the implementation
- * may rely on fetching data from IndexedDB which is async.
- * These Promises will only be rejected on an I/O error or other internal
- * (unexpected) failure (e.g. failed assert) and always represent an
- * unrecoverable error (should be caught / reported by the async_queue).
- *
- * This interface retains one method to help TypeScript narrow down the type.
- * All other methods are free functions.
- */
 export interface LocalStore {
   collectGarbage(garbageCollector: LruGarbageCollector): Promise<LruResults>;
 }
@@ -165,222 +44,4 @@
   } else {
     throw err;
   }
-<<<<<<< HEAD
-=======
-}
-
-/**
- * Creates a new target using the given bundle name, which will be used to
- * hold the keys of all documents from the bundle in query-document mappings.
- * This ensures that the loaded documents do not get garbage collected
- * right away.
- */
-function umbrellaTarget(bundleName: string): Target {
-  // It is OK that the path used for the query is not valid, because this will
-  // not be read and queried.
-  return queryToTarget(
-    newQueryForPath(ResourcePath.fromString(`__bundle__/docs/${bundleName}`))
-  );
-}
-
-/**
- * Applies the documents from a bundle to the "ground-state" (remote)
- * documents.
- *
- * LocalDocuments are re-calculated if there are remaining mutations in the
- * queue.
- */
-export async function applyBundleDocuments(
-  localStore: LocalStore,
-  documents: BundledDocuments,
-  bundleName: string
-): Promise<MaybeDocumentMap> {
-  const localStoreImpl = debugCast(localStore, LocalStoreImpl);
-  const bundleConverter = new BundleConverter(localStoreImpl.serializer);
-  let documentKeys = documentKeySet();
-  let documentMap = maybeDocumentMap();
-  let versionMap = documentVersionMap();
-  for (const bundleDoc of documents) {
-    const documentKey = bundleConverter.toDocumentKey(bundleDoc.metadata.name!);
-    if (bundleDoc.document) {
-      documentKeys = documentKeys.add(documentKey);
-    }
-    documentMap = documentMap.insert(
-      documentKey,
-      bundleConverter.toMaybeDocument(bundleDoc)
-    );
-    versionMap = versionMap.insert(
-      documentKey,
-      bundleConverter.toSnapshotVersion(bundleDoc.metadata.readTime!)
-    );
-  }
-
-  const documentBuffer = localStoreImpl.remoteDocuments.newChangeBuffer({
-    trackRemovals: true // Make sure document removals show up in `getNewDocumentChanges()`
-  });
-
-  // Allocates a target to hold all document keys from the bundle, such that
-  // they will not get garbage collected right away.
-  const umbrellaTargetData = await allocateTarget(
-    localStoreImpl,
-    umbrellaTarget(bundleName)
-  );
-  return localStoreImpl.persistence.runTransaction(
-    'Apply bundle documents',
-    'readwrite',
-    txn => {
-      return populateDocumentChangeBuffer(
-        txn,
-        documentBuffer,
-        documentMap,
-        SnapshotVersion.min(),
-        versionMap
-      )
-        .next(changedDocs => {
-          documentBuffer.apply(txn);
-          return changedDocs;
-        })
-        .next(changedDocs => {
-          return localStoreImpl.targetCache
-            .removeMatchingKeysForTargetId(txn, umbrellaTargetData.targetId)
-            .next(() =>
-              localStoreImpl.targetCache.addMatchingKeys(
-                txn,
-                documentKeys,
-                umbrellaTargetData.targetId
-              )
-            )
-            .next(() =>
-              localStoreImpl.localDocuments.getLocalViewOfDocuments(
-                txn,
-                changedDocs
-              )
-            );
-        });
-    }
-  );
-}
-
-/**
- * Returns a promise of a boolean to indicate if the given bundle has already
- * been loaded and the create time is newer than the current loading bundle.
- */
-export function hasNewerBundle(
-  localStore: LocalStore,
-  bundleMetadata: BundleMetadata
-): Promise<boolean> {
-  const localStoreImpl = debugCast(localStore, LocalStoreImpl);
-  const bundleConverter = new BundleConverter(localStoreImpl.serializer);
-  const currentReadTime = bundleConverter.toSnapshotVersion(
-    bundleMetadata.createTime!
-  );
-  return localStoreImpl.persistence
-    .runTransaction('hasNewerBundle', 'readonly', transaction => {
-      return localStoreImpl.bundleCache.getBundleMetadata(
-        transaction,
-        bundleMetadata.id!
-      );
-    })
-    .then(cached => {
-      return !!cached && cached.createTime!.compareTo(currentReadTime) >= 0;
-    });
-}
-
-/**
- * Saves the given `BundleMetadata` to local persistence.
- */
-export function saveBundle(
-  localStore: LocalStore,
-  bundleMetadata: BundleMetadata
-): Promise<void> {
-  const localStoreImpl = debugCast(localStore, LocalStoreImpl);
-  return localStoreImpl.persistence.runTransaction(
-    'Save bundle',
-    'readwrite',
-    transaction => {
-      return localStoreImpl.bundleCache.saveBundleMetadata(
-        transaction,
-        bundleMetadata
-      );
-    }
-  );
-}
-
-/**
- * Returns a promise of a `NamedQuery` associated with given query name. Promise
- * resolves to undefined if no persisted data can be found.
- */
-export function getNamedQuery(
-  localStore: LocalStore,
-  queryName: string
-): Promise<NamedQuery | undefined> {
-  const localStoreImpl = debugCast(localStore, LocalStoreImpl);
-  return localStoreImpl.persistence.runTransaction(
-    'Get named query',
-    'readonly',
-    transaction =>
-      localStoreImpl.bundleCache.getNamedQuery(transaction, queryName)
-  );
-}
-
-/**
- * Saves the given `NamedQuery` to local persistence.
- */
-export async function saveNamedQuery(
-  localStore: LocalStore,
-  query: ProtoNamedQuery,
-  documents: DocumentKeySet = documentKeySet()
-): Promise<void> {
-  // Allocate a target for the named query such that it can be resumed
-  // from associated read time if users use it to listen.
-  // NOTE: this also means if no corresponding target exists, the new target
-  // will remain active and will not get collected, unless users happen to
-  // unlisten the query somehow.
-  const allocated = await allocateTarget(
-    localStore,
-    queryToTarget(fromBundledQuery(query.bundledQuery!))
-  );
-
-  const localStoreImpl = debugCast(localStore, LocalStoreImpl);
-  return localStoreImpl.persistence.runTransaction(
-    'Save named query',
-    'readwrite',
-    transaction => {
-      const readTime = fromVersion(query.readTime!);
-      // Simply save the query itself if it is older than what the SDK already
-      // has.
-      if (allocated.snapshotVersion.compareTo(readTime) >= 0) {
-        return localStoreImpl.bundleCache.saveNamedQuery(transaction, query);
-      }
-
-      // Update existing target data because the query from the bundle is newer.
-      const newTargetData = allocated.withResumeToken(
-        ByteString.EMPTY_BYTE_STRING,
-        readTime
-      );
-      localStoreImpl.targetDataByTarget = localStoreImpl.targetDataByTarget.insert(
-        newTargetData.targetId,
-        newTargetData
-      );
-      return localStoreImpl.targetCache
-        .updateTargetData(transaction, newTargetData)
-        .next(() =>
-          localStoreImpl.targetCache.removeMatchingKeysForTargetId(
-            transaction,
-            allocated.targetId
-          )
-        )
-        .next(() =>
-          localStoreImpl.targetCache.addMatchingKeys(
-            transaction,
-            documents,
-            allocated.targetId
-          )
-        )
-        .next(() =>
-          localStoreImpl.bundleCache.saveNamedQuery(transaction, query)
-        );
-    }
-  );
->>>>>>> b662f8c0
 }