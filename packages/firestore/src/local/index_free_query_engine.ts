/**
 * @license
 * Copyright 2019 Google LLC
 *
 * Licensed under the Apache License, Version 2.0 (the "License");
 * you may not use this file except in compliance with the License.
 * You may obtain a copy of the License at
 *
 *   http://www.apache.org/licenses/LICENSE-2.0
 *
 * Unless required by applicable law or agreed to in writing, software
 * distributed under the License is distributed on an "AS IS" BASIS,
 * WITHOUT WARRANTIES OR CONDITIONS OF ANY KIND, either express or implied.
 * See the License for the specific language governing permissions and
 * limitations under the License.
 */

import { QueryEngine } from './query_engine';
import { LocalDocumentsView } from './local_documents_view';
import { PersistenceTransaction } from './persistence';
import { PersistencePromise } from './persistence_promise';
import {
  hasLimitToFirst,
  hasLimitToLast,
  LimitType,
  matchesAllDocuments,
  newQueryComparator,
  Query,
  queryMatches,
  stringifyQuery
} from '../core/query';
import { SnapshotVersion } from '../core/snapshot_version';
import {
  DocumentKeySet,
  DocumentMap,
  MaybeDocumentMap
} from '../model/collections';
import { Document } from '../model/document';
import { debugAssert } from '../util/assert';
import { getLogLevel, LogLevel, logDebug } from '../util/log';
import { SortedSet } from '../util/sorted_set';

// TOOD(b/140938512): Drop SimpleQueryEngine and rename IndexFreeQueryEngine.

/**
 * A query engine that takes advantage of the target document mapping in the
 * QueryCache. The IndexFreeQueryEngine optimizes query execution by only
 * reading the documents that previously matched a query plus any documents that were
 * edited after the query was last listened to.
 *
 * There are some cases where Index-Free queries are not guaranteed to produce
 * the same results as full collection scans. In these cases, the
 * IndexFreeQueryEngine falls back to full query processing. These cases are:
 *
 * - Limit queries where a document that matched the query previously no longer
 *   matches the query.
 *
 * - Limit queries where a document edit may cause the document to sort below
 *   another document that is in the local cache.
 *
 * - Queries that have never been CURRENT or free of Limbo documents.
 */
export class IndexFreeQueryEngine implements QueryEngine {
  private localDocumentsView: LocalDocumentsView | undefined;

  setLocalDocumentsView(localDocuments: LocalDocumentsView): void {
    this.localDocumentsView = localDocuments;
  }

  getDocumentsMatchingQuery(
    transaction: PersistenceTransaction,
    query: Query,
    lastLimboFreeSnapshotVersion: SnapshotVersion,
    remoteKeys: DocumentKeySet
  ): PersistencePromise<DocumentMap> {
    debugAssert(
      this.localDocumentsView !== undefined,
      'setLocalDocumentsView() not called'
    );

    // Queries that match all documents don't benefit from using
    // IndexFreeQueries. It is more efficient to scan all documents in a
    // collection, rather than to perform individual lookups.
    if (matchesAllDocuments(query)) {
      return this.executeFullCollectionScan(transaction, query);
    }

    // Queries that have never seen a snapshot without limbo free documents
    // should also be run as a full collection scan.
    if (lastLimboFreeSnapshotVersion.isEqual(SnapshotVersion.min())) {
      return this.executeFullCollectionScan(transaction, query);
    }

    return this.localDocumentsView!.getDocuments(transaction, remoteKeys).next(
      documents => {
        const previousResults = this.applyQuery(query, documents);

        if (
          (hasLimitToFirst(query) || hasLimitToLast(query)) &&
          this.needsRefill(
            query.limitType,
            previousResults,
            remoteKeys,
            lastLimboFreeSnapshotVersion
          )
        ) {
          return this.executeFullCollectionScan(transaction, query);
        }

        if (getLogLevel() <= LogLevel.DEBUG) {
          logDebug(
            'IndexFreeQueryEngine',
            'Re-using previous result from %s to execute query: %s',
            lastLimboFreeSnapshotVersion.toString(),
            stringifyQuery(query)
          );
        }

        // Retrieve all results for documents that were updated since the last
        // limbo-document free remote snapshot.
        return this.localDocumentsView!.getDocumentsMatchingQuery(
          transaction,
          query,
          lastLimboFreeSnapshotVersion
        ).next(updatedResults => {
          // We merge `previousResults` into `updateResults`, since
          // `updateResults` is already a DocumentMap. If a document is
          // contained in both lists, then its contents are the same.
          previousResults.forEach(doc => {
            updatedResults = updatedResults.insert(doc.key, doc);
          });
          return updatedResults;
        });
      }
    );
  }

  /** Applies the query filter and sorting to the provided documents.  */
  private applyQuery(
    query: Query,
    documents: MaybeDocumentMap
  ): SortedSet<Document> {
    // Sort the documents and re-apply the query filter since previously
    // matching documents do not necessarily still match the query.
    let queryResults = new SortedSet<Document>(newQueryComparator(query));
    documents.forEach((_, maybeDoc) => {
      if (maybeDoc instanceof Document && queryMatches(query, maybeDoc)) {
        queryResults = queryResults.add(maybeDoc);
      }
    });
    return queryResults;
  }

  /**
   * Determines if a limit query needs to be refilled from cache, making it
   * ineligible for index-free execution.
   *
   * @param sortedPreviousResults - The documents that matched the query when it
   * was last synchronized, sorted by the query's comparator.
   * @param remoteKeys - The document keys that matched the query at the last
   * snapshot.
<<<<<<< HEAD
   * @param limboFreeSnapshotVersion - The version of the snapshot when the query
   * was last synchronized.
=======
   * @param limboFreeSnapshotVersion - The version of the snapshot when the
   * query was last synchronized.
>>>>>>> 821a6da2
   */
  private needsRefill(
    limitType: LimitType,
    sortedPreviousResults: SortedSet<Document>,
    remoteKeys: DocumentKeySet,
    limboFreeSnapshotVersion: SnapshotVersion
  ): boolean {
    // The query needs to be refilled if a previously matching document no
    // longer matches.
    if (remoteKeys.size !== sortedPreviousResults.size) {
      return true;
    }

    // Limit queries are not eligible for index-free query execution if there is
    // a potential that an older document from cache now sorts before a document
    // that was previously part of the limit. This, however, can only happen if
    // the document at the edge of the limit goes out of limit.
    // If a document that is not the limit boundary sorts differently,
    // the boundary of the limit itself did not change and documents from cache
    // will continue to be "rejected" by this boundary. Therefore, we can ignore
    // any modifications that don't affect the last document.
    const docAtLimitEdge =
      limitType === LimitType.First
        ? sortedPreviousResults.last()
        : sortedPreviousResults.first();
    if (!docAtLimitEdge) {
      // We don't need to refill the query if there were already no documents.
      return false;
    }
    return (
      docAtLimitEdge.hasPendingWrites ||
      docAtLimitEdge.version.compareTo(limboFreeSnapshotVersion) > 0
    );
  }

  private executeFullCollectionScan(
    transaction: PersistenceTransaction,
    query: Query
  ): PersistencePromise<DocumentMap> {
    if (getLogLevel() <= LogLevel.DEBUG) {
      logDebug(
        'IndexFreeQueryEngine',
        'Using full collection scan to execute query:',
        stringifyQuery(query)
      );
    }

    return this.localDocumentsView!.getDocumentsMatchingQuery(
      transaction,
      query,
      SnapshotVersion.min()
    );
  }
}<|MERGE_RESOLUTION|>--- conflicted
+++ resolved
@@ -159,13 +159,8 @@
    * was last synchronized, sorted by the query's comparator.
    * @param remoteKeys - The document keys that matched the query at the last
    * snapshot.
-<<<<<<< HEAD
-   * @param limboFreeSnapshotVersion - The version of the snapshot when the query
-   * was last synchronized.
-=======
    * @param limboFreeSnapshotVersion - The version of the snapshot when the
    * query was last synchronized.
->>>>>>> 821a6da2
    */
   private needsRefill(
     limitType: LimitType,
