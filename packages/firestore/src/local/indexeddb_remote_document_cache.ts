/**
 * @license
 * Copyright 2017 Google LLC
 *
 * Licensed under the Apache License, Version 2.0 (the "License");
 * you may not use this file except in compliance with the License.
 * You may obtain a copy of the License at
 *
 *   http://www.apache.org/licenses/LICENSE-2.0
 *
 * Unless required by applicable law or agreed to in writing, software
 * distributed under the License is distributed on an "AS IS" BASIS,
 * WITHOUT WARRANTIES OR CONDITIONS OF ANY KIND, either express or implied.
 * See the License for the specific language governing permissions and
 * limitations under the License.
 */

import { Query, queryMatches } from '../core/query';
import { SnapshotVersion } from '../core/snapshot_version';
import {
  DocumentKeySet,
  DocumentSizeEntries,
  MutableDocumentMap,
  mutableDocumentMap,
  OverlayMap
} from '../model/collections';
import { MutableDocument } from '../model/document';
import { DocumentKey } from '../model/document_key';
import { IndexOffset } from '../model/field_index';
import { FieldMask } from '../model/field_mask';
import { ResourcePath } from '../model/path';
import { debugAssert, hardAssert } from '../util/assert';
import { primitiveComparator } from '../util/misc';
import { ObjectMap } from '../util/obj_map';
import { SortedMap } from '../util/sorted_map';
import { SortedSet } from '../util/sorted_set';

import { IndexManager } from './index_manager';
import { dbDocumentSize } from './indexeddb_mutation_batch_impl';
import { DbRemoteDocument, DbRemoteDocumentGlobal } from './indexeddb_schema';
import {
  DbRemoteDocumentCollectionGroupIndex,
  DbRemoteDocumentDocumentKeyIndex,
  DbRemoteDocumentGlobalKey,
  DbRemoteDocumentGlobalStore,
  DbRemoteDocumentKey,
  DbRemoteDocumentStore,
  DbTimestampKey
} from './indexeddb_sentinels';
import { getStore } from './indexeddb_transaction';
import {
  fromDbRemoteDocument,
  LocalSerializer,
  toDbRemoteDocument,
  toDbTimestampKey
} from './local_serializer';
import { PersistencePromise } from './persistence_promise';
import { PersistenceTransaction } from './persistence_transaction';
import { AggregateContext } from './query_engine';
import { RemoteDocumentCache } from './remote_document_cache';
import { RemoteDocumentChangeBuffer } from './remote_document_change_buffer';
import { SimpleDbStore } from './simple_db';

export interface DocumentSizeEntry {
  document: MutableDocument;
  size: number;
}

export interface IndexedDbRemoteDocumentCache extends RemoteDocumentCache {
  // The IndexedDbRemoteDocumentCache doesn't implement any methods on top
  // of RemoteDocumentCache. This class exists for consistency.
}

/**
 * The RemoteDocumentCache for IndexedDb. To construct, invoke
 * `newIndexedDbRemoteDocumentCache()`.
 */
class IndexedDbRemoteDocumentCacheImpl implements IndexedDbRemoteDocumentCache {
  indexManager!: IndexManager;

  constructor(readonly serializer: LocalSerializer) {}

  setIndexManager(indexManager: IndexManager): void {
    this.indexManager = indexManager;
  }

  /**
   * Adds the supplied entries to the cache.
   *
   * All calls of `addEntry` are required to go through the RemoteDocumentChangeBuffer
   * returned by `newChangeBuffer()` to ensure proper accounting of metadata.
   */
  addEntry(
    transaction: PersistenceTransaction,
    key: DocumentKey,
    doc: DbRemoteDocument
  ): PersistencePromise<void> {
    const documentStore = remoteDocumentsStore(transaction);
    return documentStore.put(doc);
  }

  /**
   * Removes a document from the cache.
   *
   * All calls of `removeEntry`  are required to go through the RemoteDocumentChangeBuffer
   * returned by `newChangeBuffer()` to ensure proper accounting of metadata.
   */
  removeEntry(
    transaction: PersistenceTransaction,
    documentKey: DocumentKey,
    readTime: SnapshotVersion
  ): PersistencePromise<void> {
    const store = remoteDocumentsStore(transaction);
    return store.delete(dbReadTimeKey(documentKey, readTime));
  }

  /**
   * Updates the current cache size.
   *
   * Callers to `addEntry()` and `removeEntry()` *must* call this afterwards to update the
   * cache's metadata.
   */
  updateMetadata(
    transaction: PersistenceTransaction,
    sizeDelta: number
  ): PersistencePromise<void> {
    return this.getMetadata(transaction).next(metadata => {
      metadata.byteSize += sizeDelta;
      return this.setMetadata(transaction, metadata);
    });
  }

  getEntry(
    transaction: PersistenceTransaction,
    documentKey: DocumentKey
  ): PersistencePromise<MutableDocument> {
    let doc = MutableDocument.newInvalidDocument(documentKey);
    return remoteDocumentsStore(transaction)
      .iterate(
        {
          index: DbRemoteDocumentDocumentKeyIndex,
          range: IDBKeyRange.only(dbKey(documentKey))
        },
        (_, dbRemoteDoc) => {
          doc = this.maybeDecodeDocument(documentKey, dbRemoteDoc);
        }
      )
      .next(() => doc);
  }

  /**
   * Looks up an entry in the cache.
   *
   * @param documentKey - The key of the entry to look up.
   * @returns The cached document entry and its size.
   */
  getSizedEntry(
    transaction: PersistenceTransaction,
    documentKey: DocumentKey
  ): PersistencePromise<DocumentSizeEntry> {
    let result = {
      size: 0,
      document: MutableDocument.newInvalidDocument(documentKey)
    };
    return remoteDocumentsStore(transaction)
      .iterate(
        {
          index: DbRemoteDocumentDocumentKeyIndex,
          range: IDBKeyRange.only(dbKey(documentKey))
        },
        (_, dbRemoteDoc) => {
          result = {
            document: this.maybeDecodeDocument(documentKey, dbRemoteDoc),
            size: dbDocumentSize(dbRemoteDoc)
          };
        }
      )
      .next(() => result);
  }

  getEntries(
    transaction: PersistenceTransaction,
    documentKeys: DocumentKeySet,
    projectionMask: FieldMask | undefined = undefined
  ): PersistencePromise<MutableDocumentMap> {
    let results = mutableDocumentMap();
    return this.forEachDbEntry(
      transaction,
      documentKeys,
      (key, dbRemoteDoc) => {
        const doc = this.maybeDecodeDocument(key, dbRemoteDoc, projectionMask);
        results = results.insert(key, doc);
      }
    ).next(() => results);
  }

  /**
   * Looks up several entries in the cache.
   *
   * @param documentKeys - The set of keys entries to look up.
   * @returns A map of documents indexed by key and a map of sizes indexed by
   *     key (zero if the document does not exist).
   */
  getSizedEntries(
    transaction: PersistenceTransaction,
    documentKeys: DocumentKeySet
  ): PersistencePromise<DocumentSizeEntries> {
    let results = mutableDocumentMap();
    let sizeMap = new SortedMap<DocumentKey, number>(DocumentKey.comparator);
    return this.forEachDbEntry(
      transaction,
      documentKeys,
      (key, dbRemoteDoc) => {
        const doc = this.maybeDecodeDocument(key, dbRemoteDoc);
        results = results.insert(key, doc);
        sizeMap = sizeMap.insert(key, dbDocumentSize(dbRemoteDoc));
      }
    ).next(() => {
      return { documents: results, sizeMap };
    });
  }

  private forEachDbEntry(
    transaction: PersistenceTransaction,
    documentKeys: DocumentKeySet,
    callback: (key: DocumentKey, doc: DbRemoteDocument | null) => void
  ): PersistencePromise<void> {
    if (documentKeys.isEmpty()) {
      return PersistencePromise.resolve();
    }

    let sortedKeys = new SortedSet<DocumentKey>(dbKeyComparator);
    documentKeys.forEach(e => (sortedKeys = sortedKeys.add(e)));
    const range = IDBKeyRange.bound(
      dbKey(sortedKeys.first()!),
      dbKey(sortedKeys.last()!)
    );
    const keyIter = sortedKeys.getIterator();
    let nextKey: DocumentKey | null = keyIter.getNext();

    return remoteDocumentsStore(transaction)
      .iterate(
        { index: DbRemoteDocumentDocumentKeyIndex, range },
        (_, dbRemoteDoc, control) => {
          const potentialKey = DocumentKey.fromSegments([
            ...dbRemoteDoc.prefixPath,
            dbRemoteDoc.collectionGroup,
            dbRemoteDoc.documentId
          ]);

          // Go through keys not found in cache.
          while (nextKey && dbKeyComparator(nextKey!, potentialKey) < 0) {
            callback(nextKey!, null);
            nextKey = keyIter.getNext();
          }

          if (nextKey && nextKey!.isEqual(potentialKey)) {
            // Key found in cache.
            callback(nextKey!, dbRemoteDoc);
            nextKey = keyIter.hasNext() ? keyIter.getNext() : null;
          }

          // Skip to the next key (if there is one).
          if (nextKey) {
            control.skip(dbKey(nextKey));
          } else {
            control.done();
          }
        }
      )
      .next(() => {
        // The rest of the keys are not in the cache. One case where `iterate`
        // above won't go through them is when the cache is empty.
        while (nextKey) {
          callback(nextKey!, null);
          nextKey = keyIter.hasNext() ? keyIter.getNext() : null;
        }
      });
  }

  getDocumentsMatchingQuery(
    transaction: PersistenceTransaction,
<<<<<<< HEAD
    collection: ResourcePath,
    offset: IndexOffset,
    context: AggregateContext | undefined
=======
    query: Query,
    offset: IndexOffset,
    mutatedDocs: OverlayMap
>>>>>>> 5825aaf4
  ): PersistencePromise<MutableDocumentMap> {
    const collection = query.path;
    const startKey = [
      collection.popLast().toArray(),
      collection.lastSegment(),
      toDbTimestampKey(offset.readTime),
      offset.documentKey.path.isEmpty()
        ? ''
        : offset.documentKey.path.lastSegment()
    ];
    const endKey: DbRemoteDocumentKey = [
      collection.popLast().toArray(),
      collection.lastSegment(),
      [Number.MAX_SAFE_INTEGER, Number.MAX_SAFE_INTEGER],
      ''
    ];

    let results = mutableDocumentMap();
    return remoteDocumentsStore(transaction)
      .iterate(
        { range: IDBKeyRange.bound(startKey, endKey, true) },
        (_, value) => {
          const document = this.maybeDecodeDocument(
            DocumentKey.fromSegments(
              value.prefixPath.concat(value.collectionGroup, value.documentId)
            ),
            value,
            context?.processingMask
          );
          if (
            document.isFoundDocument() &&
            (queryMatches(query, document) || mutatedDocs.has(document.key))
          ) {
            // Either the document matches the given query, or it is mutated.
            results = results.insert(document.key, document);
          }
        }
      )
      .next(() => results);
  }

  getAllFromCollectionGroup(
    transaction: PersistenceTransaction,
    collectionGroup: string,
    offset: IndexOffset,
    limit: number
  ): PersistencePromise<MutableDocumentMap> {
    debugAssert(limit > 0, 'Limit should be at least 1');
    let results = mutableDocumentMap();

    const startKey = dbCollectionGroupKey(collectionGroup, offset);
    const endKey = dbCollectionGroupKey(collectionGroup, IndexOffset.max());
    return remoteDocumentsStore(transaction)
      .iterate(
        {
          index: DbRemoteDocumentCollectionGroupIndex,
          range: IDBKeyRange.bound(startKey, endKey, true)
        },
        (_, dbRemoteDoc, control) => {
          const document = this.maybeDecodeDocument(
            DocumentKey.fromSegments(
              dbRemoteDoc.prefixPath.concat(
                dbRemoteDoc.collectionGroup,
                dbRemoteDoc.documentId
              )
            ),
            dbRemoteDoc
          );
          results = results.insert(document.key, document);
          if (results.size === limit) {
            control.done();
          }
        }
      )
      .next(() => results);
  }

  newChangeBuffer(options?: {
    trackRemovals: boolean;
  }): RemoteDocumentChangeBuffer {
    return new IndexedDbRemoteDocumentChangeBuffer(
      this,
      !!options && options.trackRemovals
    );
  }

  getSize(txn: PersistenceTransaction): PersistencePromise<number> {
    return this.getMetadata(txn).next(metadata => metadata.byteSize);
  }

  private getMetadata(
    txn: PersistenceTransaction
  ): PersistencePromise<DbRemoteDocumentGlobal> {
    return documentGlobalStore(txn)
      .get(DbRemoteDocumentGlobalKey)
      .next(metadata => {
        hardAssert(!!metadata, 'Missing document cache metadata');
        return metadata!;
      });
  }

  private setMetadata(
    txn: PersistenceTransaction,
    metadata: DbRemoteDocumentGlobal
  ): PersistencePromise<void> {
    return documentGlobalStore(txn).put(DbRemoteDocumentGlobalKey, metadata);
  }

  /**
   * Decodes `dbRemoteDoc` and returns the document (or an invalid document if
   * the document corresponds to the format used for sentinel deletes).
   */
  private maybeDecodeDocument(
    documentKey: DocumentKey,
    dbRemoteDoc: DbRemoteDocument | null,
    mask: FieldMask | undefined = undefined
  ): MutableDocument {
    if (dbRemoteDoc) {
      const doc = fromDbRemoteDocument(this.serializer, dbRemoteDoc);
      // Whether the document is a sentinel removal and should only be used in the
      // `getNewDocumentChanges()`
      const isSentinelRemoval =
        doc.isNoDocument() && doc.version.isEqual(SnapshotVersion.min());
      if (!isSentinelRemoval) {
        doc.withMaskApplied(mask);
        return doc;
      }
    }
    return MutableDocument.newInvalidDocument(documentKey);
  }
}

/** Creates a new IndexedDbRemoteDocumentCache. */
export function newIndexedDbRemoteDocumentCache(
  serializer: LocalSerializer
): IndexedDbRemoteDocumentCache {
  return new IndexedDbRemoteDocumentCacheImpl(serializer);
}

/**
 * Handles the details of adding and updating documents in the IndexedDbRemoteDocumentCache.
 *
 * Unlike the MemoryRemoteDocumentChangeBuffer, the IndexedDb implementation computes the size
 * delta for all submitted changes. This avoids having to re-read all documents from IndexedDb
 * when we apply the changes.
 */
class IndexedDbRemoteDocumentChangeBuffer extends RemoteDocumentChangeBuffer {
  // A map of document sizes and read times prior to applying the changes in
  // this buffer.
  protected documentStates: ObjectMap<
    DocumentKey,
    { size: number; readTime: SnapshotVersion }
  > = new ObjectMap(
    key => key.toString(),
    (l, r) => l.isEqual(r)
  );

  /**
   * @param documentCache - The IndexedDbRemoteDocumentCache to apply the changes to.
   * @param trackRemovals - Whether to create sentinel deletes that can be tracked by
   * `getNewDocumentChanges()`.
   */
  constructor(
    private readonly documentCache: IndexedDbRemoteDocumentCacheImpl,
    private readonly trackRemovals: boolean
  ) {
    super();
  }

  protected applyChanges(
    transaction: PersistenceTransaction
  ): PersistencePromise<void> {
    const promises: Array<PersistencePromise<void>> = [];

    let sizeDelta = 0;

    let collectionParents = new SortedSet<ResourcePath>((l, r) =>
      primitiveComparator(l.canonicalString(), r.canonicalString())
    );

    this.changes.forEach((key, documentChange) => {
      const previousDoc = this.documentStates.get(key);
      debugAssert(
        previousDoc !== undefined,
        `Cannot modify a document that wasn't read (for ${key})`
      );
      promises.push(
        this.documentCache.removeEntry(transaction, key, previousDoc.readTime)
      );
      if (documentChange.isValidDocument()) {
        debugAssert(
          !documentChange.readTime.isEqual(SnapshotVersion.min()),
          'Cannot add a document with a read time of zero'
        );
        const doc = toDbRemoteDocument(
          this.documentCache.serializer,
          documentChange
        );
        collectionParents = collectionParents.add(key.path.popLast());

        const size = dbDocumentSize(doc);
        sizeDelta += size - previousDoc.size;
        promises.push(this.documentCache.addEntry(transaction, key, doc));
      } else {
        sizeDelta -= previousDoc.size;
        if (this.trackRemovals) {
          // In order to track removals, we store a "sentinel delete" in the
          // RemoteDocumentCache. This entry is represented by a NoDocument
          // with a version of 0 and ignored by `maybeDecodeDocument()` but
          // preserved in `getNewDocumentChanges()`.
          const deletedDoc = toDbRemoteDocument(
            this.documentCache.serializer,
            documentChange.convertToNoDocument(SnapshotVersion.min())
          );
          promises.push(
            this.documentCache.addEntry(transaction, key, deletedDoc)
          );
        }
      }
    });

    collectionParents.forEach(parent => {
      promises.push(
        this.documentCache.indexManager.addToCollectionParentIndex(
          transaction,
          parent
        )
      );
    });

    promises.push(this.documentCache.updateMetadata(transaction, sizeDelta));

    return PersistencePromise.waitFor(promises);
  }

  protected getFromCache(
    transaction: PersistenceTransaction,
    documentKey: DocumentKey
  ): PersistencePromise<MutableDocument> {
    // Record the size of everything we load from the cache so we can compute a delta later.
    return this.documentCache
      .getSizedEntry(transaction, documentKey)
      .next(getResult => {
        this.documentStates.set(documentKey, {
          size: getResult.size,
          readTime: getResult.document.readTime
        });
        return getResult.document;
      });
  }

  protected getAllFromCache(
    transaction: PersistenceTransaction,
    documentKeys: DocumentKeySet
  ): PersistencePromise<MutableDocumentMap> {
    // Record the size of everything we load from the cache so we can compute
    // a delta later.
    return this.documentCache
      .getSizedEntries(transaction, documentKeys)
      .next(({ documents, sizeMap }) => {
        // Note: `getAllFromCache` returns two maps instead of a single map from
        // keys to `DocumentSizeEntry`s. This is to allow returning the
        // `MutableDocumentMap` directly, without a conversion.
        sizeMap.forEach((documentKey, size) => {
          this.documentStates.set(documentKey, {
            size,
            readTime: documents.get(documentKey)!.readTime
          });
        });
        return documents;
      });
  }
}

function documentGlobalStore(
  txn: PersistenceTransaction
): SimpleDbStore<DbRemoteDocumentGlobalKey, DbRemoteDocumentGlobal> {
  return getStore<DbRemoteDocumentGlobalKey, DbRemoteDocumentGlobal>(
    txn,
    DbRemoteDocumentGlobalStore
  );
}

/**
 * Helper to get a typed SimpleDbStore for the remoteDocuments object store.
 */
function remoteDocumentsStore(
  txn: PersistenceTransaction
): SimpleDbStore<DbRemoteDocumentKey, DbRemoteDocument> {
  return getStore<DbRemoteDocumentKey, DbRemoteDocument>(
    txn,
    DbRemoteDocumentStore
  );
}

/**
 * Returns a key that can be used for document lookups on the
 * `DbRemoteDocumentDocumentKeyIndex` index.
 */
function dbKey(documentKey: DocumentKey): [string[], string, string] {
  const path = documentKey.path.toArray();
  return [
    /* prefix path */ path.slice(0, path.length - 2),
    /* collection id */ path[path.length - 2],
    /* document id */ path[path.length - 1]
  ];
}

/**
 * Returns a key that can be used for document lookups via the primary key of
 * the DbRemoteDocument object store.
 */
function dbReadTimeKey(
  documentKey: DocumentKey,
  readTime: SnapshotVersion
): DbRemoteDocumentKey {
  const path = documentKey.path.toArray();
  return [
    /* prefix path */ path.slice(0, path.length - 2),
    /* collection id */ path[path.length - 2],
    toDbTimestampKey(readTime),
    /* document id */ path[path.length - 1]
  ];
}

/**
 * Returns a key that can be used for document lookups on the
 * `DbRemoteDocumentDocumentCollectionGroupIndex` index.
 */
function dbCollectionGroupKey(
  collectionGroup: string,
  offset: IndexOffset
): [string, DbTimestampKey, string[], string] {
  const path = offset.documentKey.path.toArray();
  return [
    /* collection id */ collectionGroup,
    toDbTimestampKey(offset.readTime),
    /* prefix path */ path.slice(0, path.length - 2),
    /* document id */ path.length > 0 ? path[path.length - 1] : ''
  ];
}

/**
 * Comparator that compares document keys according to the primary key sorting
 * used by the `DbRemoteDocumentDocument` store (by prefix path, collection id
 * and then document ID).
 *
 * Visible for testing.
 */
export function dbKeyComparator(l: DocumentKey, r: DocumentKey): number {
  const left = l.path.toArray();
  const right = r.path.toArray();

  // The ordering is based on https://chromium.googlesource.com/chromium/blink/+/fe5c21fef94dae71c1c3344775b8d8a7f7e6d9ec/Source/modules/indexeddb/IDBKey.cpp#74
  let cmp = 0;
  for (let i = 0; i < left.length - 2 && i < right.length - 2; ++i) {
    cmp = primitiveComparator(left[i], right[i]);
    if (cmp) {
      return cmp;
    }
  }

  cmp = primitiveComparator(left.length, right.length);
  if (cmp) {
    return cmp;
  }

  cmp = primitiveComparator(left[left.length - 2], right[right.length - 2]);
  if (cmp) {
    return cmp;
  }

  return primitiveComparator(left[left.length - 1], right[right.length - 1]);
}<|MERGE_RESOLUTION|>--- conflicted
+++ resolved
@@ -280,15 +280,10 @@
 
   getDocumentsMatchingQuery(
     transaction: PersistenceTransaction,
-<<<<<<< HEAD
-    collection: ResourcePath,
-    offset: IndexOffset,
-    context: AggregateContext | undefined
-=======
     query: Query,
     offset: IndexOffset,
-    mutatedDocs: OverlayMap
->>>>>>> 5825aaf4
+    mutatedDocs: OverlayMap,
+    context: AggregateContext | undefined
   ): PersistencePromise<MutableDocumentMap> {
     const collection = query.path;
     const startKey = [
@@ -310,12 +305,15 @@
     return remoteDocumentsStore(transaction)
       .iterate(
         { range: IDBKeyRange.bound(startKey, endKey, true) },
-        (_, value) => {
+        (_, dbRemoteDoc) => {
           const document = this.maybeDecodeDocument(
             DocumentKey.fromSegments(
-              value.prefixPath.concat(value.collectionGroup, value.documentId)
+              dbRemoteDoc.prefixPath.concat(
+                dbRemoteDoc.collectionGroup,
+                dbRemoteDoc.documentId
+              )
             ),
-            value,
+            dbRemoteDoc,
             context?.processingMask
           );
           if (
