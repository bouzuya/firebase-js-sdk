/**
 * @license
 * Copyright 2017 Google LLC
 *
 * Licensed under the Apache License, Version 2.0 (the "License");
 * you may not use this file except in compliance with the License.
 * You may obtain a copy of the License at
 *
 *   http://www.apache.org/licenses/LICENSE-2.0
 *
 * Unless required by applicable law or agreed to in writing, software
 * distributed under the License is distributed on an "AS IS" BASIS,
 * WITHOUT WARRANTIES OR CONDITIONS OF ANY KIND, either express or implied.
 * See the License for the specific language governing permissions and
 * limitations under the License.
 */

import { Query, queryMatches } from '../core/query';
import { SnapshotVersion } from '../core/snapshot_version';
import {
  DocumentKeySet,
  DocumentSizeEntries,
  MutableDocumentMap,
  mutableDocumentMap,
  OverlayMap
} from '../model/collections';
import { MutableDocument } from '../model/document';
import { DocumentKey } from '../model/document_key';
import { IndexOffset } from '../model/field_index';
import { FieldMask } from '../model/field_mask';
import { ResourcePath } from '../model/path';
import { debugAssert, hardAssert } from '../util/assert';
import { primitiveComparator } from '../util/misc';
import { ObjectMap } from '../util/obj_map';
import { SortedMap } from '../util/sorted_map';
import { SortedSet } from '../util/sorted_set';

import { IndexManager } from './index_manager';
import { dbDocumentSize } from './indexeddb_mutation_batch_impl';
import { DbRemoteDocument, DbRemoteDocumentGlobal } from './indexeddb_schema';
import {
  DbRemoteDocumentCollectionGroupIndex,
  DbRemoteDocumentDocumentKeyIndex,
  DbRemoteDocumentGlobalKey,
  DbRemoteDocumentGlobalStore,
  DbRemoteDocumentKey,
  DbRemoteDocumentStore,
  DbTimestampKey
} from './indexeddb_sentinels';
import { getStore } from './indexeddb_transaction';
import {
  fromDbRemoteDocument,
  LocalSerializer,
  toDbRemoteDocument,
  toDbTimestampKey
} from './local_serializer';
import { PersistencePromise } from './persistence_promise';
import { PersistenceTransaction } from './persistence_transaction';
<<<<<<< HEAD
import { AggregateContext } from './query_engine';
=======
import { QueryContext } from './query_context';
>>>>>>> 5f6304d3
import { RemoteDocumentCache } from './remote_document_cache';
import { RemoteDocumentChangeBuffer } from './remote_document_change_buffer';
import { SimpleDbStore } from './simple_db';

export interface DocumentSizeEntry {
  document: MutableDocument;
  size: number;
}

export interface IndexedDbRemoteDocumentCache extends RemoteDocumentCache {
  // The IndexedDbRemoteDocumentCache doesn't implement any methods on top
  // of RemoteDocumentCache. This class exists for consistency.
}

/**
 * The RemoteDocumentCache for IndexedDb. To construct, invoke
 * `newIndexedDbRemoteDocumentCache()`.
 */
class IndexedDbRemoteDocumentCacheImpl implements IndexedDbRemoteDocumentCache {
  indexManager!: IndexManager;

  constructor(readonly serializer: LocalSerializer) {}

  setIndexManager(indexManager: IndexManager): void {
    this.indexManager = indexManager;
  }

  /**
   * Adds the supplied entries to the cache.
   *
   * All calls of `addEntry` are required to go through the RemoteDocumentChangeBuffer
   * returned by `newChangeBuffer()` to ensure proper accounting of metadata.
   */
  addEntry(
    transaction: PersistenceTransaction,
    key: DocumentKey,
    doc: DbRemoteDocument
  ): PersistencePromise<void> {
    const documentStore = remoteDocumentsStore(transaction);
    return documentStore.put(doc);
  }

  /**
   * Removes a document from the cache.
   *
   * All calls of `removeEntry`  are required to go through the RemoteDocumentChangeBuffer
   * returned by `newChangeBuffer()` to ensure proper accounting of metadata.
   */
  removeEntry(
    transaction: PersistenceTransaction,
    documentKey: DocumentKey,
    readTime: SnapshotVersion
  ): PersistencePromise<void> {
    const store = remoteDocumentsStore(transaction);
    return store.delete(dbReadTimeKey(documentKey, readTime));
  }

  /**
   * Updates the current cache size.
   *
   * Callers to `addEntry()` and `removeEntry()` *must* call this afterwards to update the
   * cache's metadata.
   */
  updateMetadata(
    transaction: PersistenceTransaction,
    sizeDelta: number
  ): PersistencePromise<void> {
    return this.getMetadata(transaction).next(metadata => {
      metadata.byteSize += sizeDelta;
      return this.setMetadata(transaction, metadata);
    });
  }

  getEntry(
    transaction: PersistenceTransaction,
    documentKey: DocumentKey
  ): PersistencePromise<MutableDocument> {
    let doc = MutableDocument.newInvalidDocument(documentKey);
    return remoteDocumentsStore(transaction)
      .iterate(
        {
          index: DbRemoteDocumentDocumentKeyIndex,
          range: IDBKeyRange.only(dbKey(documentKey))
        },
        (_, dbRemoteDoc) => {
          doc = this.maybeDecodeDocument(documentKey, dbRemoteDoc);
        }
      )
      .next(() => doc);
  }

  /**
   * Looks up an entry in the cache.
   *
   * @param documentKey - The key of the entry to look up.
   * @returns The cached document entry and its size.
   */
  getSizedEntry(
    transaction: PersistenceTransaction,
    documentKey: DocumentKey
  ): PersistencePromise<DocumentSizeEntry> {
    let result = {
      size: 0,
      document: MutableDocument.newInvalidDocument(documentKey)
    };
    return remoteDocumentsStore(transaction)
      .iterate(
        {
          index: DbRemoteDocumentDocumentKeyIndex,
          range: IDBKeyRange.only(dbKey(documentKey))
        },
        (_, dbRemoteDoc) => {
          result = {
            document: this.maybeDecodeDocument(documentKey, dbRemoteDoc),
            size: dbDocumentSize(dbRemoteDoc)
          };
        }
      )
      .next(() => result);
  }

  getEntries(
    transaction: PersistenceTransaction,
    documentKeys: DocumentKeySet,
    projectionMask: FieldMask | undefined = undefined
  ): PersistencePromise<MutableDocumentMap> {
    let results = mutableDocumentMap();
    return this.forEachDbEntry(
      transaction,
      documentKeys,
      (key, dbRemoteDoc) => {
        const doc = this.maybeDecodeDocument(key, dbRemoteDoc, projectionMask);
        results = results.insert(key, doc);
      }
    ).next(() => results);
  }

  /**
   * Looks up several entries in the cache.
   *
   * @param documentKeys - The set of keys entries to look up.
   * @returns A map of documents indexed by key and a map of sizes indexed by
   *     key (zero if the document does not exist).
   */
  getSizedEntries(
    transaction: PersistenceTransaction,
    documentKeys: DocumentKeySet
  ): PersistencePromise<DocumentSizeEntries> {
    let results = mutableDocumentMap();
    let sizeMap = new SortedMap<DocumentKey, number>(DocumentKey.comparator);
    return this.forEachDbEntry(
      transaction,
      documentKeys,
      (key, dbRemoteDoc) => {
        const doc = this.maybeDecodeDocument(key, dbRemoteDoc);
        results = results.insert(key, doc);
        sizeMap = sizeMap.insert(key, dbDocumentSize(dbRemoteDoc));
      }
    ).next(() => {
      return { documents: results, sizeMap };
    });
  }

  private forEachDbEntry(
    transaction: PersistenceTransaction,
    documentKeys: DocumentKeySet,
    callback: (key: DocumentKey, doc: DbRemoteDocument | null) => void
  ): PersistencePromise<void> {
    if (documentKeys.isEmpty()) {
      return PersistencePromise.resolve();
    }

    let sortedKeys = new SortedSet<DocumentKey>(dbKeyComparator);
    documentKeys.forEach(e => (sortedKeys = sortedKeys.add(e)));
    const range = IDBKeyRange.bound(
      dbKey(sortedKeys.first()!),
      dbKey(sortedKeys.last()!)
    );
    const keyIter = sortedKeys.getIterator();
    let nextKey: DocumentKey | null = keyIter.getNext();

    return remoteDocumentsStore(transaction)
      .iterate(
        { index: DbRemoteDocumentDocumentKeyIndex, range },
        (_, dbRemoteDoc, control) => {
          const potentialKey = DocumentKey.fromSegments([
            ...dbRemoteDoc.prefixPath,
            dbRemoteDoc.collectionGroup,
            dbRemoteDoc.documentId
          ]);

          // Go through keys not found in cache.
          while (nextKey && dbKeyComparator(nextKey!, potentialKey) < 0) {
            callback(nextKey!, null);
            nextKey = keyIter.getNext();
          }

          if (nextKey && nextKey!.isEqual(potentialKey)) {
            // Key found in cache.
            callback(nextKey!, dbRemoteDoc);
            nextKey = keyIter.hasNext() ? keyIter.getNext() : null;
          }

          // Skip to the next key (if there is one).
          if (nextKey) {
            control.skip(dbKey(nextKey));
          } else {
            control.done();
          }
        }
      )
      .next(() => {
        // The rest of the keys are not in the cache. One case where `iterate`
        // above won't go through them is when the cache is empty.
        while (nextKey) {
          callback(nextKey!, null);
          nextKey = keyIter.hasNext() ? keyIter.getNext() : null;
        }
      });
  }

  getDocumentsMatchingQuery(
    transaction: PersistenceTransaction,
    query: Query,
    offset: IndexOffset,
    mutatedDocs: OverlayMap,
<<<<<<< HEAD
    context: AggregateContext | undefined
=======
    context?: QueryContext
>>>>>>> 5f6304d3
  ): PersistencePromise<MutableDocumentMap> {
    const collection = query.path;
    const startKey = [
      collection.popLast().toArray(),
      collection.lastSegment(),
      toDbTimestampKey(offset.readTime),
      offset.documentKey.path.isEmpty()
        ? ''
        : offset.documentKey.path.lastSegment()
    ];
    const endKey: DbRemoteDocumentKey = [
      collection.popLast().toArray(),
      collection.lastSegment(),
      [Number.MAX_SAFE_INTEGER, Number.MAX_SAFE_INTEGER],
      ''
    ];

    let results = mutableDocumentMap();
    return remoteDocumentsStore(transaction)
<<<<<<< HEAD
      .iterate(
        { range: IDBKeyRange.bound(startKey, endKey, true) },
        (_, dbRemoteDoc) => {
=======
      .loadAll(IDBKeyRange.bound(startKey, endKey, true))
      .next(dbRemoteDocs => {
        context?.incrementDocumentReadCount(dbRemoteDocs.length);
        let results = mutableDocumentMap();
        for (const dbRemoteDoc of dbRemoteDocs) {
>>>>>>> 5f6304d3
          const document = this.maybeDecodeDocument(
            DocumentKey.fromSegments(
              dbRemoteDoc.prefixPath.concat(
                dbRemoteDoc.collectionGroup,
                dbRemoteDoc.documentId
              )
            ),
            dbRemoteDoc,
            context?.processingMask
          );
          if (
            document.isFoundDocument() &&
            (queryMatches(query, document) || mutatedDocs.has(document.key))
          ) {
            // Either the document matches the given query, or it is mutated.
            results = results.insert(document.key, document);
          }
        }
      )
      .next(() => results);
  }

  getAllFromCollectionGroup(
    transaction: PersistenceTransaction,
    collectionGroup: string,
    offset: IndexOffset,
    limit: number
  ): PersistencePromise<MutableDocumentMap> {
    debugAssert(limit > 0, 'Limit should be at least 1');
    let results = mutableDocumentMap();

    const startKey = dbCollectionGroupKey(collectionGroup, offset);
    const endKey = dbCollectionGroupKey(collectionGroup, IndexOffset.max());
    return remoteDocumentsStore(transaction)
      .iterate(
        {
          index: DbRemoteDocumentCollectionGroupIndex,
          range: IDBKeyRange.bound(startKey, endKey, true)
        },
        (_, dbRemoteDoc, control) => {
          const document = this.maybeDecodeDocument(
            DocumentKey.fromSegments(
              dbRemoteDoc.prefixPath.concat(
                dbRemoteDoc.collectionGroup,
                dbRemoteDoc.documentId
              )
            ),
            dbRemoteDoc
          );
          results = results.insert(document.key, document);
          if (results.size === limit) {
            control.done();
          }
        }
      )
      .next(() => results);
  }

  newChangeBuffer(options?: {
    trackRemovals: boolean;
  }): RemoteDocumentChangeBuffer {
    return new IndexedDbRemoteDocumentChangeBuffer(
      this,
      !!options && options.trackRemovals
    );
  }

  getSize(txn: PersistenceTransaction): PersistencePromise<number> {
    return this.getMetadata(txn).next(metadata => metadata.byteSize);
  }

  private getMetadata(
    txn: PersistenceTransaction
  ): PersistencePromise<DbRemoteDocumentGlobal> {
    return documentGlobalStore(txn)
      .get(DbRemoteDocumentGlobalKey)
      .next(metadata => {
        hardAssert(!!metadata, 'Missing document cache metadata');
        return metadata!;
      });
  }

  private setMetadata(
    txn: PersistenceTransaction,
    metadata: DbRemoteDocumentGlobal
  ): PersistencePromise<void> {
    return documentGlobalStore(txn).put(DbRemoteDocumentGlobalKey, metadata);
  }

  /**
   * Decodes `dbRemoteDoc` and returns the document (or an invalid document if
   * the document corresponds to the format used for sentinel deletes).
   */
  private maybeDecodeDocument(
    documentKey: DocumentKey,
    dbRemoteDoc: DbRemoteDocument | null,
    mask: FieldMask | undefined = undefined
  ): MutableDocument {
    if (dbRemoteDoc) {
      const doc = fromDbRemoteDocument(this.serializer, dbRemoteDoc);
      // Whether the document is a sentinel removal and should only be used in the
      // `getNewDocumentChanges()`
      const isSentinelRemoval =
        doc.isNoDocument() && doc.version.isEqual(SnapshotVersion.min());
      if (!isSentinelRemoval) {
        doc.withMaskApplied(mask);
        return doc;
      }
    }
    return MutableDocument.newInvalidDocument(documentKey);
  }
}

/** Creates a new IndexedDbRemoteDocumentCache. */
export function newIndexedDbRemoteDocumentCache(
  serializer: LocalSerializer
): IndexedDbRemoteDocumentCache {
  return new IndexedDbRemoteDocumentCacheImpl(serializer);
}

/**
 * Handles the details of adding and updating documents in the IndexedDbRemoteDocumentCache.
 *
 * Unlike the MemoryRemoteDocumentChangeBuffer, the IndexedDb implementation computes the size
 * delta for all submitted changes. This avoids having to re-read all documents from IndexedDb
 * when we apply the changes.
 */
class IndexedDbRemoteDocumentChangeBuffer extends RemoteDocumentChangeBuffer {
  // A map of document sizes and read times prior to applying the changes in
  // this buffer.
  protected documentStates: ObjectMap<
    DocumentKey,
    { size: number; readTime: SnapshotVersion }
  > = new ObjectMap(
    key => key.toString(),
    (l, r) => l.isEqual(r)
  );

  /**
   * @param documentCache - The IndexedDbRemoteDocumentCache to apply the changes to.
   * @param trackRemovals - Whether to create sentinel deletes that can be tracked by
   * `getNewDocumentChanges()`.
   */
  constructor(
    private readonly documentCache: IndexedDbRemoteDocumentCacheImpl,
    private readonly trackRemovals: boolean
  ) {
    super();
  }

  protected applyChanges(
    transaction: PersistenceTransaction
  ): PersistencePromise<void> {
    const promises: Array<PersistencePromise<void>> = [];

    let sizeDelta = 0;

    let collectionParents = new SortedSet<ResourcePath>((l, r) =>
      primitiveComparator(l.canonicalString(), r.canonicalString())
    );

    this.changes.forEach((key, documentChange) => {
      const previousDoc = this.documentStates.get(key);
      debugAssert(
        previousDoc !== undefined,
        `Cannot modify a document that wasn't read (for ${key})`
      );
      promises.push(
        this.documentCache.removeEntry(transaction, key, previousDoc.readTime)
      );
      if (documentChange.isValidDocument()) {
        debugAssert(
          !documentChange.readTime.isEqual(SnapshotVersion.min()),
          'Cannot add a document with a read time of zero'
        );
        const doc = toDbRemoteDocument(
          this.documentCache.serializer,
          documentChange
        );
        collectionParents = collectionParents.add(key.path.popLast());

        const size = dbDocumentSize(doc);
        sizeDelta += size - previousDoc.size;
        promises.push(this.documentCache.addEntry(transaction, key, doc));
      } else {
        sizeDelta -= previousDoc.size;
        if (this.trackRemovals) {
          // In order to track removals, we store a "sentinel delete" in the
          // RemoteDocumentCache. This entry is represented by a NoDocument
          // with a version of 0 and ignored by `maybeDecodeDocument()` but
          // preserved in `getNewDocumentChanges()`.
          const deletedDoc = toDbRemoteDocument(
            this.documentCache.serializer,
            documentChange.convertToNoDocument(SnapshotVersion.min())
          );
          promises.push(
            this.documentCache.addEntry(transaction, key, deletedDoc)
          );
        }
      }
    });

    collectionParents.forEach(parent => {
      promises.push(
        this.documentCache.indexManager.addToCollectionParentIndex(
          transaction,
          parent
        )
      );
    });

    promises.push(this.documentCache.updateMetadata(transaction, sizeDelta));

    return PersistencePromise.waitFor(promises);
  }

  protected getFromCache(
    transaction: PersistenceTransaction,
    documentKey: DocumentKey
  ): PersistencePromise<MutableDocument> {
    // Record the size of everything we load from the cache so we can compute a delta later.
    return this.documentCache
      .getSizedEntry(transaction, documentKey)
      .next(getResult => {
        this.documentStates.set(documentKey, {
          size: getResult.size,
          readTime: getResult.document.readTime
        });
        return getResult.document;
      });
  }

  protected getAllFromCache(
    transaction: PersistenceTransaction,
    documentKeys: DocumentKeySet
  ): PersistencePromise<MutableDocumentMap> {
    // Record the size of everything we load from the cache so we can compute
    // a delta later.
    return this.documentCache
      .getSizedEntries(transaction, documentKeys)
      .next(({ documents, sizeMap }) => {
        // Note: `getAllFromCache` returns two maps instead of a single map from
        // keys to `DocumentSizeEntry`s. This is to allow returning the
        // `MutableDocumentMap` directly, without a conversion.
        sizeMap.forEach((documentKey, size) => {
          this.documentStates.set(documentKey, {
            size,
            readTime: documents.get(documentKey)!.readTime
          });
        });
        return documents;
      });
  }
}

function documentGlobalStore(
  txn: PersistenceTransaction
): SimpleDbStore<DbRemoteDocumentGlobalKey, DbRemoteDocumentGlobal> {
  return getStore<DbRemoteDocumentGlobalKey, DbRemoteDocumentGlobal>(
    txn,
    DbRemoteDocumentGlobalStore
  );
}

/**
 * Helper to get a typed SimpleDbStore for the remoteDocuments object store.
 */
function remoteDocumentsStore(
  txn: PersistenceTransaction
): SimpleDbStore<DbRemoteDocumentKey, DbRemoteDocument> {
  return getStore<DbRemoteDocumentKey, DbRemoteDocument>(
    txn,
    DbRemoteDocumentStore
  );
}

/**
 * Returns a key that can be used for document lookups on the
 * `DbRemoteDocumentDocumentKeyIndex` index.
 */
function dbKey(documentKey: DocumentKey): [string[], string, string] {
  const path = documentKey.path.toArray();
  return [
    /* prefix path */ path.slice(0, path.length - 2),
    /* collection id */ path[path.length - 2],
    /* document id */ path[path.length - 1]
  ];
}

/**
 * Returns a key that can be used for document lookups via the primary key of
 * the DbRemoteDocument object store.
 */
function dbReadTimeKey(
  documentKey: DocumentKey,
  readTime: SnapshotVersion
): DbRemoteDocumentKey {
  const path = documentKey.path.toArray();
  return [
    /* prefix path */ path.slice(0, path.length - 2),
    /* collection id */ path[path.length - 2],
    toDbTimestampKey(readTime),
    /* document id */ path[path.length - 1]
  ];
}

/**
 * Returns a key that can be used for document lookups on the
 * `DbRemoteDocumentDocumentCollectionGroupIndex` index.
 */
function dbCollectionGroupKey(
  collectionGroup: string,
  offset: IndexOffset
): [string, DbTimestampKey, string[], string] {
  const path = offset.documentKey.path.toArray();
  return [
    /* collection id */ collectionGroup,
    toDbTimestampKey(offset.readTime),
    /* prefix path */ path.slice(0, path.length - 2),
    /* document id */ path.length > 0 ? path[path.length - 1] : ''
  ];
}

/**
 * Comparator that compares document keys according to the primary key sorting
 * used by the `DbRemoteDocumentDocument` store (by prefix path, collection id
 * and then document ID).
 *
 * Visible for testing.
 */
export function dbKeyComparator(l: DocumentKey, r: DocumentKey): number {
  const left = l.path.toArray();
  const right = r.path.toArray();

  // The ordering is based on https://chromium.googlesource.com/chromium/blink/+/fe5c21fef94dae71c1c3344775b8d8a7f7e6d9ec/Source/modules/indexeddb/IDBKey.cpp#74
  let cmp = 0;
  for (let i = 0; i < left.length - 2 && i < right.length - 2; ++i) {
    cmp = primitiveComparator(left[i], right[i]);
    if (cmp) {
      return cmp;
    }
  }

  cmp = primitiveComparator(left.length, right.length);
  if (cmp) {
    return cmp;
  }

  cmp = primitiveComparator(left[left.length - 2], right[right.length - 2]);
  if (cmp) {
    return cmp;
  }

  return primitiveComparator(left[left.length - 1], right[right.length - 1]);
}<|MERGE_RESOLUTION|>--- conflicted
+++ resolved
@@ -56,11 +56,8 @@
 } from './local_serializer';
 import { PersistencePromise } from './persistence_promise';
 import { PersistenceTransaction } from './persistence_transaction';
-<<<<<<< HEAD
+import { QueryContext } from './query_context';
 import { AggregateContext } from './query_engine';
-=======
-import { QueryContext } from './query_context';
->>>>>>> 5f6304d3
 import { RemoteDocumentCache } from './remote_document_cache';
 import { RemoteDocumentChangeBuffer } from './remote_document_change_buffer';
 import { SimpleDbStore } from './simple_db';
@@ -287,11 +284,8 @@
     query: Query,
     offset: IndexOffset,
     mutatedDocs: OverlayMap,
-<<<<<<< HEAD
-    context: AggregateContext | undefined
-=======
-    context?: QueryContext
->>>>>>> 5f6304d3
+    context: QueryContext | undefined,
+    aggregateContext: AggregateContext | undefined
   ): PersistencePromise<MutableDocumentMap> {
     const collection = query.path;
     const startKey = [
@@ -309,19 +303,12 @@
       ''
     ];
 
-    let results = mutableDocumentMap();
     return remoteDocumentsStore(transaction)
-<<<<<<< HEAD
-      .iterate(
-        { range: IDBKeyRange.bound(startKey, endKey, true) },
-        (_, dbRemoteDoc) => {
-=======
       .loadAll(IDBKeyRange.bound(startKey, endKey, true))
       .next(dbRemoteDocs => {
         context?.incrementDocumentReadCount(dbRemoteDocs.length);
         let results = mutableDocumentMap();
         for (const dbRemoteDoc of dbRemoteDocs) {
->>>>>>> 5f6304d3
           const document = this.maybeDecodeDocument(
             DocumentKey.fromSegments(
               dbRemoteDoc.prefixPath.concat(
@@ -330,7 +317,7 @@
               )
             ),
             dbRemoteDoc,
-            context?.processingMask
+            aggregateContext?.processingMask
           );
           if (
             document.isFoundDocument() &&
@@ -340,8 +327,8 @@
             results = results.insert(document.key, document);
           }
         }
-      )
-      .next(() => results);
+        return results;
+      });
   }
 
   getAllFromCollectionGroup(
