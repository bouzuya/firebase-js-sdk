/**
 * @license
 * Copyright 2017 Google LLC
 *
 * Licensed under the Apache License, Version 2.0 (the "License");
 * you may not use this file except in compliance with the License.
 * You may obtain a copy of the License at
 *
 *   http://www.apache.org/licenses/LICENSE-2.0
 *
 * Unless required by applicable law or agreed to in writing, software
 * distributed under the License is distributed on an "AS IS" BASIS,
 * WITHOUT WARRANTIES OR CONDITIONS OF ANY KIND, either express or implied.
 * See the License for the specific language governing permissions and
 * limitations under the License.
 */

import { User } from '../auth/user';
import { DatabaseInfo } from '../core/database_info';
import { ListenSequence, SequenceNumberSyncer } from '../core/listen_sequence';
import { ListenSequenceNumber, TargetId } from '../core/types';
import { DocumentKey } from '../model/document_key';
import { Platform } from '../platform/platform';
import { JsonProtoSerializer } from '../remote/serializer';
import { debugAssert, fail } from '../util/assert';
import { AsyncQueue, TimerId } from '../util/async_queue';
import { Code, FirestoreError } from '../util/error';
import { logDebug, logError } from '../util/log';
import { CancelablePromise } from '../util/promise';
import {
  decodeResourcePath,
  EncodedResourcePath,
  encodeResourcePath
} from './encoded_resource_path';
import { IndexedDbIndexManager } from './indexeddb_index_manager';
import {
  IndexedDbMutationQueue,
  mutationQueuesContainKey
} from './indexeddb_mutation_queue';
import { IndexedDbRemoteDocumentCache } from './indexeddb_remote_document_cache';
import {
  ALL_STORES,
  DbClientMetadata,
  DbClientMetadataKey,
  DbPrimaryClient,
  DbPrimaryClientKey,
  DbTargetDocument,
  DbTargetGlobal,
  SCHEMA_VERSION,
  SchemaConverter
} from './indexeddb_schema';
import {
  documentTargetStore,
  getHighestListenSequenceNumber,
  IndexedDbTargetCache
} from './indexeddb_target_cache';
import { LocalSerializer } from './local_serializer';
import {
  ActiveTargets,
  LruDelegate,
  LruGarbageCollector,
  LruParams
} from './lru_garbage_collector';
import {
  Persistence,
  PersistenceTransaction,
  PersistenceTransactionMode,
  PRIMARY_LEASE_LOST_ERROR_MSG,
  PrimaryStateListener,
  ReferenceDelegate
} from './persistence';
import { PersistencePromise } from './persistence_promise';
import { ReferenceSet } from './reference_set';
import { ClientId } from './shared_client_state';
import { TargetData } from './target_data';
import { SimpleDb, SimpleDbStore, SimpleDbTransaction } from './simple_db';

const LOG_TAG = 'IndexedDbPersistence';

/**
 * Oldest acceptable age in milliseconds for client metadata before the client
 * is considered inactive and its associated data is garbage collected.
 */
const MAX_CLIENT_AGE_MS = 30 * 60 * 1000; // 30 minutes

/**
 * Oldest acceptable metadata age for clients that may participate in the
 * primary lease election. Clients that have not updated their client metadata
 * within 5 seconds are not eligible to receive a primary lease.
 */
const MAX_PRIMARY_ELIGIBLE_AGE_MS = 5000;

/**
 * The interval at which clients will update their metadata, including
 * refreshing their primary lease if held or potentially trying to acquire it if
 * not held.
 *
 * Primary clients may opportunistically refresh their metadata earlier
 * if they're already performing an IndexedDB operation.
 */
const CLIENT_METADATA_REFRESH_INTERVAL_MS = 4000;
/** User-facing error when the primary lease is required but not available. */
const PRIMARY_LEASE_EXCLUSIVE_ERROR_MSG =
  'Another tab has exclusive access to the persistence layer. ' +
  'To allow shared access, make sure to invoke ' +
  '`enablePersistence()` with `synchronizeTabs:true` in all tabs.';
const UNSUPPORTED_PLATFORM_ERROR_MSG =
  'This platform is either missing' +
  ' IndexedDB or is known to have an incomplete implementation. Offline' +
  ' persistence has been disabled.';

// The format of the LocalStorage key that stores zombied client is:
//     firestore_zombie_<persistence_prefix>_<instance_key>
const ZOMBIED_CLIENTS_KEY_PREFIX = 'firestore_zombie';

export class IndexedDbTransaction extends PersistenceTransaction {
  constructor(
    readonly simpleDbTransaction: SimpleDbTransaction,
    readonly currentSequenceNumber: ListenSequenceNumber
  ) {
    super();
  }
}

/**
 * An IndexedDB-backed instance of Persistence. Data is stored persistently
 * across sessions.
 *
 * On Web only, the Firestore SDKs support shared access to its persistence
 * layer. This allows multiple browser tabs to read and write to IndexedDb and
 * to synchronize state even without network connectivity. Shared access is
 * currently optional and not enabled unless all clients invoke
 * `enablePersistence()` with `{synchronizeTabs:true}`.
 *
 * In multi-tab mode, if multiple clients are active at the same time, the SDK
 * will designate one client as the “primary client”. An effort is made to pick
 * a visible, network-connected and active client, and this client is
 * responsible for letting other clients know about its presence. The primary
 * client writes a unique client-generated identifier (the client ID) to
 * IndexedDb’s “owner” store every 4 seconds. If the primary client fails to
 * update this entry, another client can acquire the lease and take over as
 * primary.
 *
 * Some persistence operations in the SDK are designated as primary-client only
 * operations. This includes the acknowledgment of mutations and all updates of
 * remote documents. The effects of these operations are written to persistence
 * and then broadcast to other tabs via LocalStorage (see
 * `WebStorageSharedClientState`), which then refresh their state from
 * persistence.
 *
 * Similarly, the primary client listens to notifications sent by secondary
 * clients to discover persistence changes written by secondary clients, such as
 * the addition of new mutations and query targets.
 *
 * If multi-tab is not enabled and another tab already obtained the primary
 * lease, IndexedDbPersistence enters a failed state and all subsequent
 * operations will automatically fail.
 *
 * Additionally, there is an optimization so that when a tab is closed, the
 * primary lease is released immediately (this is especially important to make
 * sure that a refreshed tab is able to immediately re-acquire the primary
 * lease). Unfortunately, IndexedDB cannot be reliably used in window.unload
 * since it is an asynchronous API. So in addition to attempting to give up the
 * lease, the leaseholder writes its client ID to a "zombiedClient" entry in
 * LocalStorage which acts as an indicator that another tab should go ahead and
 * take the primary lease immediately regardless of the current lease timestamp.
 *
 * TODO(b/114226234): Remove `synchronizeTabs` section when multi-tab is no
 * longer optional.
 */
export class IndexedDbPersistence implements Persistence {
  static getStore<Key extends IDBValidKey, Value>(
    txn: PersistenceTransaction,
    store: string
  ): SimpleDbStore<Key, Value> {
    if (txn instanceof IndexedDbTransaction) {
      return SimpleDb.getStore<Key, Value>(txn.simpleDbTransaction, store);
    } else {
      throw fail(
        'IndexedDbPersistence must use instances of IndexedDbTransaction'
      );
    }
  }

  /**
   * The name of the main (and currently only) IndexedDB database. this name is
   * appended to the prefix provided to the IndexedDbPersistence constructor.
   */
  static MAIN_DATABASE = 'main';

<<<<<<< HEAD
  static async createIndexedDbPersistence(options: {
    allowTabSynchronization: boolean;
    persistenceKey: string;
    clientId: ClientId;
    platform: Platform;
    lruParams: LruParams;
    queue: AsyncQueue;
    serializer: JsonProtoSerializer;
    sequenceNumberSyncer: SequenceNumberSyncer;
    force: boolean;
  }): Promise<IndexedDbPersistence> {
    if (!IndexedDbPersistence.isAvailable()) {
      throw new FirestoreError(
        Code.UNIMPLEMENTED,
        UNSUPPORTED_PLATFORM_ERROR_MSG
      );
    }

    const persistence = new IndexedDbPersistence(
      options.allowTabSynchronization,
      options.persistenceKey,
      options.clientId,
      options.platform,
      options.lruParams,
      options.queue,
      options.serializer,
      options.sequenceNumberSyncer,
      options.force
    );
    await persistence.start();
    return persistence;
  }

=======
>>>>>>> 8143c836
  private readonly document: Document | null;
  private readonly window: Window | null;

  // Technically these types should be `| undefined` because they are
  // initialized asynchronously by start(), but that would be more misleading
  // than useful.
  private simpleDb!: SimpleDb;
  private listenSequence!: ListenSequence;

  private _started = false;
  private isPrimary = false;
  private networkEnabled = true;
  private dbName: string;

  /** Our window.unload handler, if registered. */
  private windowUnloadHandler: (() => void) | null = null;
  private inForeground = false;

  private serializer: LocalSerializer;

  /** Our 'visibilitychange' listener if registered. */
  private documentVisibilityHandler: ((e?: Event) => void) | null = null;

  /** The client metadata refresh task. */
  private clientMetadataRefresher: CancelablePromise<void> | null = null;

  /** The last time we garbage collected the client metadata object store. */
  private lastGarbageCollectionTime = Number.NEGATIVE_INFINITY;

  /** A listener to notify on primary state changes. */
  private primaryStateListener: PrimaryStateListener = _ => Promise.resolve();

  private readonly targetCache: IndexedDbTargetCache;
  private readonly indexManager: IndexedDbIndexManager;
  private readonly remoteDocumentCache: IndexedDbRemoteDocumentCache;
  private readonly webStorage: Storage | null;
  readonly referenceDelegate: IndexedDbLruDelegate;

  constructor(
    private readonly allowTabSynchronization: boolean,
    private readonly persistenceKey: string,
    private readonly clientId: ClientId,
    platform: Platform,
    lruParams: LruParams,
    private readonly queue: AsyncQueue,
    serializer: JsonProtoSerializer,
    private readonly sequenceNumberSyncer: SequenceNumberSyncer,
    private readonly force: boolean
  ) {
    if (!IndexedDbPersistence.isAvailable()) {
      throw new FirestoreError(
        Code.UNIMPLEMENTED,
        UNSUPPORTED_PLATFORM_ERROR_MSG
      );
    }

    this.referenceDelegate = new IndexedDbLruDelegate(this, lruParams);
    this.dbName = persistenceKey + IndexedDbPersistence.MAIN_DATABASE;
    this.serializer = new LocalSerializer(serializer);
    this.document = platform.document;
    this.targetCache = new IndexedDbTargetCache(
      this.referenceDelegate,
      this.serializer
    );
    this.indexManager = new IndexedDbIndexManager();
    this.remoteDocumentCache = new IndexedDbRemoteDocumentCache(
      this.serializer,
      this.indexManager
    );
    this.window = platform.window;
    if (platform.window && platform.window.localStorage) {
      this.webStorage = platform.window.localStorage;
    } else {
      this.webStorage = null;
      if (force === false) {
        log.error(
          LOG_TAG,
          'LocalStorage is unavailable. As a result, persistence may not work ' +
            'reliably. In particular enablePersistence() could fail immediately ' +
            'after refreshing the page.'
        );
      }
    }
  }

  /**
   * Attempt to start IndexedDb persistence.
   *
   * @return {Promise<void>} Whether persistence was enabled.
   */
<<<<<<< HEAD
  private start(): Promise<void> {
    assert(!this.started, 'IndexedDbPersistence double-started!');
=======
  start(): Promise<void> {
    debugAssert(!this.started, 'IndexedDbPersistence double-started!');
    debugAssert(this.window !== null, "Expected 'window' to be defined");
>>>>>>> 8143c836

    return SimpleDb.openOrCreate(
      this.dbName,
      SCHEMA_VERSION,
      new SchemaConverter(this.serializer)
    )
      .then(db => {
        this.simpleDb = db;
        // NOTE: This is expected to fail sometimes (in the case of another tab already
        // having the persistence lock), so it's the first thing we should do.
        return this.updateClientMetadataAndTryBecomePrimary(this.force);
      })
      .then(() => {
        this.attachVisibilityHandler();
        this.attachWindowUnloadHook();

        this.scheduleClientMetadataAndPrimaryLeaseRefreshes();

        return this.simpleDb.runTransaction(
          'readonly',
          [DbTargetGlobal.store],
          txn => getHighestListenSequenceNumber(txn)
        );
      })
      .then(highestListenSequenceNumber => {
        this.listenSequence = new ListenSequence(
          highestListenSequenceNumber,
          this.sequenceNumberSyncer
        );
      })
      .then(() => {
        this._started = true;
      })
      .catch(reason => {
        this.simpleDb && this.simpleDb.close();
        return Promise.reject(reason);
      });
  }

  /**
   * Registers a listener that gets called when the primary state of the
   * instance changes. Upon registering, this listener is invoked immediately
   * with the current primary state.
   *
   * PORTING NOTE: This is only used for Web multi-tab.
   */
  setPrimaryStateListener(
    primaryStateListener: PrimaryStateListener
  ): Promise<void> {
    this.primaryStateListener = async primaryState => {
      if (this.started) {
        return primaryStateListener(primaryState);
      }
    };
    return primaryStateListener(this.isPrimary);
  }

  /**
   * Registers a listener that gets called when the database receives a
   * version change event indicating that it has deleted.
   *
   * PORTING NOTE: This is only used for Web multi-tab.
   */
  setDatabaseDeletedListener(
    databaseDeletedListener: () => Promise<void>
  ): void {
    this.simpleDb.setVersionChangeListener(async event => {
      // Check if an attempt is made to delete IndexedDB.
      if (event.newVersion === null) {
        await databaseDeletedListener();
      }
    });
  }

  /**
   * Adjusts the current network state in the client's metadata, potentially
   * affecting the primary lease.
   *
   * PORTING NOTE: This is only used for Web multi-tab.
   */
  setNetworkEnabled(networkEnabled: boolean): void {
    if (this.networkEnabled !== networkEnabled) {
      this.networkEnabled = networkEnabled;
      // Schedule a primary lease refresh for immediate execution. The eventual
      // lease update will be propagated via `primaryStateListener`.
      this.queue.enqueueAndForget(async () => {
        if (this.started) {
          await this.updateClientMetadataAndTryBecomePrimary();
        }
      });
    }
  }

  /**
   * Updates the client metadata in IndexedDb and attempts to either obtain or
   * extend the primary lease for the local client. Asynchronously notifies the
   * primary state listener if the client either newly obtained or released its
   * primary lease.
   */
  private updateClientMetadataAndTryBecomePrimary(
    force = false
  ): Promise<void> {
    return this.simpleDb
      .runTransaction('readwrite', ALL_STORES, txn => {
        const metadataStore = clientMetadataStore(txn);
        return metadataStore
          .put(
            new DbClientMetadata(
              this.clientId,
              Date.now(),
              this.networkEnabled,
              this.inForeground
            )
          )
          .next(() => {
            if (this.isPrimary) {
              return this.verifyPrimaryLease(txn).next(success => {
                if (!success) {
                  this.isPrimary = false;
                  this.queue.enqueueAndForget(() =>
                    this.primaryStateListener(false)
                  );
                }
              });
            }
          })
          .next(() => (force ? true : this.canActAsPrimary(txn)))
          .next(canActAsPrimary => {
            if (this.isPrimary && !canActAsPrimary) {
              return this.releasePrimaryLeaseIfHeld(txn).next(() => false);
            } else if (canActAsPrimary) {
              return this.acquireOrExtendPrimaryLease(txn).next(() => true);
            } else {
              return /* canActAsPrimary= */ false;
            }
          });
      })
      .catch(e => {
        if (!this.allowTabSynchronization) {
          throw e;
        }

        logDebug(
          LOG_TAG,
          'Releasing owner lease after error during lease refresh',
          e
        );
        return /* isPrimary= */ false;
      })
      .then(isPrimary => {
        if (this.isPrimary !== isPrimary) {
          this.queue.enqueueAndForget(() =>
            this.primaryStateListener(isPrimary)
          );
        }
        this.isPrimary = isPrimary;
      });
  }

  private verifyPrimaryLease(
    txn: SimpleDbTransaction
  ): PersistencePromise<boolean> {
    const store = primaryClientStore(txn);
    return store.get(DbPrimaryClient.key).next(primaryClient => {
      return PersistencePromise.resolve(this.isLocalClient(primaryClient));
    });
  }

  private removeClientMetadata(
    txn: SimpleDbTransaction
  ): PersistencePromise<void> {
    const metadataStore = clientMetadataStore(txn);
    return metadataStore.delete(this.clientId);
  }

  /**
   * If the garbage collection threshold has passed, prunes the
   * RemoteDocumentChanges and the ClientMetadata store based on the last update
   * time of all clients.
   */
  private async maybeGarbageCollectMultiClientState(): Promise<void> {
    if (
      this.isPrimary &&
      !this.isWithinAge(this.lastGarbageCollectionTime, MAX_CLIENT_AGE_MS)
    ) {
      this.lastGarbageCollectionTime = Date.now();

      const inactiveClients = await this.runTransaction(
        'maybeGarbageCollectMultiClientState',
        'readwrite-primary',
        txn => {
          const metadataStore = IndexedDbPersistence.getStore<
            DbClientMetadataKey,
            DbClientMetadata
          >(txn, DbClientMetadata.store);

          return metadataStore.loadAll().next(existingClients => {
            const active = this.filterActiveClients(
              existingClients,
              MAX_CLIENT_AGE_MS
            );
            const inactive = existingClients.filter(
              client => active.indexOf(client) === -1
            );

            // Delete metadata for clients that are no longer considered active.
            return PersistencePromise.forEach(
              inactive,
              (inactiveClient: DbClientMetadata) =>
                metadataStore.delete(inactiveClient.clientId)
            ).next(() => inactive);
          });
        }
      ).catch(() => {
        // Ignore primary lease violations or any other type of error. The next
        // primary will run `maybeGarbageCollectMultiClientState()` again.
        // We don't use `ignoreIfPrimaryLeaseLoss()` since we don't want to depend
        // on LocalStore.
        return [];
      });

      // Delete potential leftover entries that may continue to mark the
      // inactive clients as zombied in LocalStorage.
      // Ideally we'd delete the IndexedDb and LocalStorage zombie entries for
      // the client atomically, but we can't. So we opt to delete the IndexedDb
      // entries first to avoid potentially reviving a zombied client.
      if (this.webStorage) {
        inactiveClients.forEach(inactiveClient => {
          this.webStorage!.removeItem(
            this.zombiedClientLocalStorageKey(inactiveClient.clientId)
          );
        });
      }
    }
  }

  /**
   * Schedules a recurring timer to update the client metadata and to either
   * extend or acquire the primary lease if the client is eligible.
   */
  private scheduleClientMetadataAndPrimaryLeaseRefreshes(): void {
    this.clientMetadataRefresher = this.queue.enqueueAfterDelay(
      TimerId.ClientMetadataRefresh,
      CLIENT_METADATA_REFRESH_INTERVAL_MS,
      () => {
        return this.updateClientMetadataAndTryBecomePrimary()
          .then(() => this.maybeGarbageCollectMultiClientState())
          .then(() => this.scheduleClientMetadataAndPrimaryLeaseRefreshes());
      }
    );
  }

  /** Checks whether `client` is the local client. */
  private isLocalClient(client: DbPrimaryClient | null): boolean {
    return client ? client.ownerId === this.clientId : false;
  }

  /**
   * Evaluate the state of all active clients and determine whether the local
   * client is or can act as the holder of the primary lease. Returns whether
   * the client is eligible for the lease, but does not actually acquire it.
   * May return 'false' even if there is no active leaseholder and another
   * (foreground) client should become leaseholder instead.
   */
  private canActAsPrimary(
    txn: SimpleDbTransaction
  ): PersistencePromise<boolean> {
    const store = primaryClientStore(txn);
    return store
      .get(DbPrimaryClient.key)
      .next(currentPrimary => {
        const currentLeaseIsValid =
          currentPrimary !== null &&
          this.isWithinAge(
            currentPrimary.leaseTimestampMs,
            MAX_PRIMARY_ELIGIBLE_AGE_MS
          ) &&
          !this.isClientZombied(currentPrimary.ownerId);

        // A client is eligible for the primary lease if:
        // - its network is enabled and the client's tab is in the foreground.
        // - its network is enabled and no other client's tab is in the
        //   foreground.
        // - every clients network is disabled and the client's tab is in the
        //   foreground.
        // - every clients network is disabled and no other client's tab is in
        //   the foreground.
        if (currentLeaseIsValid) {
          if (this.isLocalClient(currentPrimary) && this.networkEnabled) {
            return true;
          }

          if (!this.isLocalClient(currentPrimary)) {
            if (this.force) {
              return true;
            }
            if (!currentPrimary!.allowTabSynchronization) {
              // Fail the `canActAsPrimary` check if the current leaseholder has
              // not opted into multi-tab synchronization. If this happens at
              // client startup, we reject the Promise returned by
              // `enablePersistence()` and the user can continue to use Firestore
              // with in-memory persistence.
              // If this fails during a lease refresh, we will instead block the
              // AsyncQueue from executing further operations. Note that this is
              // acceptable since mixing & matching different `synchronizeTabs`
              // settings is not supported.
              //
              // TODO(b/114226234): Remove this check when `synchronizeTabs` can
              // no longer be turned off.
              throw new FirestoreError(
                Code.FAILED_PRECONDITION,
                PRIMARY_LEASE_EXCLUSIVE_ERROR_MSG
              );
            }

            return false;
          }
        }

        if (this.networkEnabled && this.inForeground) {
          return true;
        }

        return clientMetadataStore(txn)
          .loadAll()
          .next(existingClients => {
            // Process all existing clients and determine whether at least one of
            // them is better suited to obtain the primary lease.
            const preferredCandidate = this.filterActiveClients(
              existingClients,
              MAX_PRIMARY_ELIGIBLE_AGE_MS
            ).find(otherClient => {
              if (this.clientId !== otherClient.clientId) {
                const otherClientHasBetterNetworkState =
                  !this.networkEnabled && otherClient.networkEnabled;
                const otherClientHasBetterVisibility =
                  !this.inForeground && otherClient.inForeground;
                const otherClientHasSameNetworkState =
                  this.networkEnabled === otherClient.networkEnabled;
                if (
                  otherClientHasBetterNetworkState ||
                  (otherClientHasBetterVisibility &&
                    otherClientHasSameNetworkState)
                ) {
                  return true;
                }
              }
              return false;
            });
            return preferredCandidate === undefined;
          });
      })
      .next(canActAsPrimary => {
        if (this.isPrimary !== canActAsPrimary) {
          logDebug(
            LOG_TAG,
            `Client ${
              canActAsPrimary ? 'is' : 'is not'
            } eligible for a primary lease.`
          );
        }
        return canActAsPrimary;
      });
  }

  async shutdown(): Promise<void> {
    // The shutdown() operations are idempotent and can be called even when
    // start() aborted (e.g. because it couldn't acquire the persistence lease).
    this._started = false;

    this.markClientZombied();
    if (this.clientMetadataRefresher) {
      this.clientMetadataRefresher.cancel();
      this.clientMetadataRefresher = null;
    }
    this.detachVisibilityHandler();
    this.detachWindowUnloadHook();
    await this.simpleDb.runTransaction(
      'readwrite',
      [DbPrimaryClient.store, DbClientMetadata.store],
      txn => {
        return this.releasePrimaryLeaseIfHeld(txn).next(() =>
          this.removeClientMetadata(txn)
        );
      }
    );
    this.simpleDb.close();

    // Remove the entry marking the client as zombied from LocalStorage since
    // we successfully deleted its metadata from IndexedDb.
    this.removeClientZombiedEntry();
  }

  /**
   * Returns clients that are not zombied and have an updateTime within the
   * provided threshold.
   */
  private filterActiveClients(
    clients: DbClientMetadata[],
    activityThresholdMs: number
  ): DbClientMetadata[] {
    return clients.filter(
      client =>
        this.isWithinAge(client.updateTimeMs, activityThresholdMs) &&
        !this.isClientZombied(client.clientId)
    );
  }

  /**
   * Returns the IDs of the clients that are currently active. If multi-tab
   * is not supported, returns an array that only contains the local client's
   * ID.
   *
   * PORTING NOTE: This is only used for Web multi-tab.
   */
  getActiveClients(): Promise<ClientId[]> {
    return this.simpleDb.runTransaction(
      'readonly',
      [DbClientMetadata.store],
      txn => {
        return clientMetadataStore(txn)
          .loadAll()
          .next(clients =>
            this.filterActiveClients(clients, MAX_CLIENT_AGE_MS).map(
              clientMetadata => clientMetadata.clientId
            )
          );
      }
    );
  }

  static async clearPersistence(persistenceKey: string): Promise<void> {
    if (!IndexedDbPersistence.isAvailable()) {
      return Promise.resolve();
    }
    const dbName = persistenceKey + IndexedDbPersistence.MAIN_DATABASE;
    await SimpleDb.delete(dbName);
  }

  get started(): boolean {
    return this._started;
  }

  getMutationQueue(user: User): IndexedDbMutationQueue {
    debugAssert(
      this.started,
      'Cannot initialize MutationQueue before persistence is started.'
    );
    return IndexedDbMutationQueue.forUser(
      user,
      this.serializer,
      this.indexManager,
      this.referenceDelegate
    );
  }

  getTargetCache(): IndexedDbTargetCache {
    debugAssert(
      this.started,
      'Cannot initialize TargetCache before persistence is started.'
    );
    return this.targetCache;
  }

  getRemoteDocumentCache(): IndexedDbRemoteDocumentCache {
    debugAssert(
      this.started,
      'Cannot initialize RemoteDocumentCache before persistence is started.'
    );
    return this.remoteDocumentCache;
  }

  getIndexManager(): IndexedDbIndexManager {
    debugAssert(
      this.started,
      'Cannot initialize IndexManager before persistence is started.'
    );
    return this.indexManager;
  }

  runTransaction<T>(
    action: string,
    mode: PersistenceTransactionMode,
    transactionOperation: (
      transaction: PersistenceTransaction
    ) => PersistencePromise<T>
  ): Promise<T> {
    logDebug(LOG_TAG, 'Starting transaction:', action);

    const simpleDbMode = mode === 'readonly' ? 'readonly' : 'readwrite';

    let persistenceTransaction: PersistenceTransaction;

    // Do all transactions as readwrite against all object stores, since we
    // are the only reader/writer.
    return this.simpleDb
      .runTransaction(simpleDbMode, ALL_STORES, simpleDbTxn => {
        persistenceTransaction = new IndexedDbTransaction(
          simpleDbTxn,
          this.listenSequence.next()
        );

        if (mode === 'readwrite-primary') {
          // While we merely verify that we have (or can acquire) the lease
          // immediately, we wait to extend the primary lease until after
          // executing transactionOperation(). This ensures that even if the
          // transactionOperation takes a long time, we'll use a recent
          // leaseTimestampMs in the extended (or newly acquired) lease.
          return this.verifyPrimaryLease(simpleDbTxn)
            .next(holdsPrimaryLease => {
              if (holdsPrimaryLease) {
                return /* holdsPrimaryLease= */ true;
              }
              return this.canActAsPrimary(simpleDbTxn);
            })
            .next(holdsPrimaryLease => {
              if (!holdsPrimaryLease) {
                logError(
                  `Failed to obtain primary lease for action '${action}'.`
                );
                this.isPrimary = false;
                this.queue.enqueueAndForget(() =>
                  this.primaryStateListener(false)
                );
                throw new FirestoreError(
                  Code.FAILED_PRECONDITION,
                  PRIMARY_LEASE_LOST_ERROR_MSG
                );
              }
              return transactionOperation(persistenceTransaction);
            })
            .next(result => {
              return this.acquireOrExtendPrimaryLease(simpleDbTxn).next(
                () => result
              );
            });
        } else {
          return this.verifyAllowTabSynchronization(simpleDbTxn).next(() =>
            transactionOperation(persistenceTransaction)
          );
        }
      })
      .then(result => {
        persistenceTransaction.raiseOnCommittedEvent();
        return result;
      });
  }

  /**
   * Verifies that the current tab is the primary leaseholder or alternatively
   * that the leaseholder has opted into multi-tab synchronization.
   */
  // TODO(b/114226234): Remove this check when `synchronizeTabs` can no longer
  // be turned off.
  private verifyAllowTabSynchronization(
    txn: SimpleDbTransaction
  ): PersistencePromise<void> {
    const store = primaryClientStore(txn);
    return store.get(DbPrimaryClient.key).next(currentPrimary => {
      const currentLeaseIsValid =
        currentPrimary !== null &&
        this.isWithinAge(
          currentPrimary.leaseTimestampMs,
          MAX_PRIMARY_ELIGIBLE_AGE_MS
        ) &&
        !this.isClientZombied(currentPrimary.ownerId);

      if (currentLeaseIsValid && !this.isLocalClient(currentPrimary)) {
        if (!currentPrimary!.allowTabSynchronization) {
          throw new FirestoreError(
            Code.FAILED_PRECONDITION,
            PRIMARY_LEASE_EXCLUSIVE_ERROR_MSG
          );
        }
      }
    });
  }

  /**
   * Obtains or extends the new primary lease for the local client. This
   * method does not verify that the client is eligible for this lease.
   */
  private acquireOrExtendPrimaryLease(
    txn: SimpleDbTransaction
  ): PersistencePromise<void> {
    const newPrimary = new DbPrimaryClient(
      this.clientId,
      this.allowTabSynchronization,
      Date.now()
    );
    return primaryClientStore(txn).put(DbPrimaryClient.key, newPrimary);
  }

  static isAvailable(): boolean {
    return SimpleDb.isAvailable();
  }

  /**
   * Generates a string used as a prefix when storing data in IndexedDB and
   * LocalStorage.
   */
  static buildStoragePrefix(databaseInfo: DatabaseInfo): string {
    // Use two different prefix formats:
    //
    //   * firestore / persistenceKey / projectID . databaseID / ...
    //   * firestore / persistenceKey / projectID / ...
    //
    // projectIDs are DNS-compatible names and cannot contain dots
    // so there's no danger of collisions.
    let database = databaseInfo.databaseId.projectId;
    if (!databaseInfo.databaseId.isDefaultDatabase) {
      database += '.' + databaseInfo.databaseId.database;
    }

    return 'firestore/' + databaseInfo.persistenceKey + '/' + database + '/';
  }

  /** Checks the primary lease and removes it if we are the current primary. */
  private releasePrimaryLeaseIfHeld(
    txn: SimpleDbTransaction
  ): PersistencePromise<void> {
    const store = primaryClientStore(txn);
    return store.get(DbPrimaryClient.key).next(primaryClient => {
      if (this.isLocalClient(primaryClient)) {
        logDebug(LOG_TAG, 'Releasing primary lease.');
        return store.delete(DbPrimaryClient.key);
      } else {
        return PersistencePromise.resolve();
      }
    });
  }

  /** Verifies that `updateTimeMs` is within `maxAgeMs`. */
  private isWithinAge(updateTimeMs: number, maxAgeMs: number): boolean {
    const now = Date.now();
    const minAcceptable = now - maxAgeMs;
    const maxAcceptable = now;
    if (updateTimeMs < minAcceptable) {
      return false;
    } else if (updateTimeMs > maxAcceptable) {
      logError(
        `Detected an update time that is in the future: ${updateTimeMs} > ${maxAcceptable}`
      );
      return false;
    }

    return true;
  }

  private attachVisibilityHandler(): void {
    if (
      this.document !== null &&
      typeof this.document.addEventListener === 'function'
    ) {
      this.documentVisibilityHandler = () => {
        this.queue.enqueueAndForget(() => {
          this.inForeground = this.document!.visibilityState === 'visible';
          return this.updateClientMetadataAndTryBecomePrimary();
        });
      };

      this.document.addEventListener(
        'visibilitychange',
        this.documentVisibilityHandler
      );

      this.inForeground = this.document.visibilityState === 'visible';
    }
  }

  private detachVisibilityHandler(): void {
    if (this.documentVisibilityHandler) {
      debugAssert(
        this.document !== null &&
          typeof this.document.addEventListener === 'function',
        "Expected 'document.addEventListener' to be a function"
      );
      this.document.removeEventListener(
        'visibilitychange',
        this.documentVisibilityHandler
      );
      this.documentVisibilityHandler = null;
    }
  }

  /**
   * Attaches a window.unload handler that will synchronously write our
   * clientId to a "zombie client id" location in LocalStorage. This can be used
   * by tabs trying to acquire the primary lease to determine that the lease
   * is no longer valid even if the timestamp is recent. This is particularly
   * important for the refresh case (so the tab correctly re-acquires the
   * primary lease). LocalStorage is used for this rather than IndexedDb because
   * it is a synchronous API and so can be used reliably from  an unload
   * handler.
   */
  private attachWindowUnloadHook(): void {
    if (!this.window) {
      return;
    }
    if (typeof this.window.addEventListener === 'function') {
      this.windowUnloadHandler = () => {
        // Note: In theory, this should be scheduled on the AsyncQueue since it
        // accesses internal state. We execute this code directly during shutdown
        // to make sure it gets a chance to run.
        this.markClientZombied();

        this.queue.enqueueAndForget(() => {
          // Attempt graceful shutdown (including releasing our primary lease),
          // but there's no guarantee it will complete.
          return this.shutdown();
        });
      };
      this.window.addEventListener('unload', this.windowUnloadHandler);
    }
  }

  private detachWindowUnloadHook(): void {
    if (!this.window) {
      return;
    }
    if (this.windowUnloadHandler) {
      debugAssert(
        typeof this.window.removeEventListener === 'function',
        "Expected 'window.removeEventListener' to be a function"
      );
      this.window.removeEventListener('unload', this.windowUnloadHandler);
      this.windowUnloadHandler = null;
    }
  }

  /**
   * Returns whether a client is "zombied" based on its LocalStorage entry.
   * Clients become zombied when their tab closes without running all of the
   * cleanup logic in `shutdown()`.
   */
  private isClientZombied(clientId: ClientId): boolean {
    if (!this.webStorage) {
      return false;
    }
    try {
      const isZombied =
        this.webStorage.getItem(this.zombiedClientLocalStorageKey(clientId)) !==
        null;
      logDebug(
        LOG_TAG,
        `Client '${clientId}' ${
          isZombied ? 'is' : 'is not'
        } zombied in LocalStorage`
      );
      return isZombied;
    } catch (e) {
      // Gracefully handle if LocalStorage isn't working.
      logError(LOG_TAG, 'Failed to get zombied client id.', e);
      return false;
    }
  }

  /**
   * Record client as zombied (a client that had its tab closed). Zombied
   * clients are ignored during primary tab selection.
   */
  private markClientZombied(): void {
    if (!this.webStorage) {
      return;
    }
    try {
      this.webStorage.setItem(
        this.zombiedClientLocalStorageKey(this.clientId),
        String(Date.now())
      );
    } catch (e) {
      // Gracefully handle if LocalStorage isn't available / working.
      logError('Failed to set zombie client id.', e);
    }
  }

  /** Removes the zombied client entry if it exists. */
  private removeClientZombiedEntry(): void {
    if (!this.webStorage) {
      return;
    }
    try {
      this.webStorage.removeItem(
        this.zombiedClientLocalStorageKey(this.clientId)
      );
    } catch (e) {
      // Ignore
    }
  }

  private zombiedClientLocalStorageKey(clientId: ClientId): string {
    return `${ZOMBIED_CLIENTS_KEY_PREFIX}_${this.persistenceKey}_${clientId}`;
  }
}

/**
 * Helper to get a typed SimpleDbStore for the primary client object store.
 */
function primaryClientStore(
  txn: SimpleDbTransaction
): SimpleDbStore<DbPrimaryClientKey, DbPrimaryClient> {
  return txn.store<DbPrimaryClientKey, DbPrimaryClient>(DbPrimaryClient.store);
}

/**
 * Helper to get a typed SimpleDbStore for the client metadata object store.
 */
function clientMetadataStore(
  txn: SimpleDbTransaction
): SimpleDbStore<DbClientMetadataKey, DbClientMetadata> {
  return txn.store<DbClientMetadataKey, DbClientMetadata>(
    DbClientMetadata.store
  );
}

/** Provides LRU functionality for IndexedDB persistence. */
export class IndexedDbLruDelegate implements ReferenceDelegate, LruDelegate {
  private inMemoryPins: ReferenceSet | null = null;

  readonly garbageCollector: LruGarbageCollector;

  constructor(private readonly db: IndexedDbPersistence, params: LruParams) {
    this.garbageCollector = new LruGarbageCollector(this, params);
  }

  getSequenceNumberCount(
    txn: PersistenceTransaction
  ): PersistencePromise<number> {
    const docCountPromise = this.orphanedDocmentCount(txn);
    const targetCountPromise = this.db.getTargetCache().getTargetCount(txn);
    return targetCountPromise.next(targetCount =>
      docCountPromise.next(docCount => targetCount + docCount)
    );
  }

  private orphanedDocmentCount(
    txn: PersistenceTransaction
  ): PersistencePromise<number> {
    let orphanedCount = 0;
    return this.forEachOrphanedDocumentSequenceNumber(txn, _ => {
      orphanedCount++;
    }).next(() => orphanedCount);
  }

  forEachTarget(
    txn: PersistenceTransaction,
    f: (q: TargetData) => void
  ): PersistencePromise<void> {
    return this.db.getTargetCache().forEachTarget(txn, f);
  }

  forEachOrphanedDocumentSequenceNumber(
    txn: PersistenceTransaction,
    f: (sequenceNumber: ListenSequenceNumber) => void
  ): PersistencePromise<void> {
    return this.forEachOrphanedDocument(txn, (docKey, sequenceNumber) =>
      f(sequenceNumber)
    );
  }

  setInMemoryPins(inMemoryPins: ReferenceSet): void {
    this.inMemoryPins = inMemoryPins;
  }

  addReference(
    txn: PersistenceTransaction,
    key: DocumentKey
  ): PersistencePromise<void> {
    return writeSentinelKey(txn, key);
  }

  removeReference(
    txn: PersistenceTransaction,
    key: DocumentKey
  ): PersistencePromise<void> {
    return writeSentinelKey(txn, key);
  }

  removeTargets(
    txn: PersistenceTransaction,
    upperBound: ListenSequenceNumber,
    activeTargetIds: ActiveTargets
  ): PersistencePromise<number> {
    return this.db
      .getTargetCache()
      .removeTargets(txn, upperBound, activeTargetIds);
  }

  removeMutationReference(
    txn: PersistenceTransaction,
    key: DocumentKey
  ): PersistencePromise<void> {
    return writeSentinelKey(txn, key);
  }

  /**
   * Returns true if anything would prevent this document from being garbage
   * collected, given that the document in question is not present in any
   * targets and has a sequence number less than or equal to the upper bound for
   * the collection run.
   */
  private isPinned(
    txn: PersistenceTransaction,
    docKey: DocumentKey
  ): PersistencePromise<boolean> {
    if (this.inMemoryPins!.containsKey(docKey)) {
      return PersistencePromise.resolve<boolean>(true);
    } else {
      return mutationQueuesContainKey(txn, docKey);
    }
  }

  removeOrphanedDocuments(
    txn: PersistenceTransaction,
    upperBound: ListenSequenceNumber
  ): PersistencePromise<number> {
    const documentCache = this.db.getRemoteDocumentCache();
    const changeBuffer = documentCache.newChangeBuffer();

    const promises: Array<PersistencePromise<void>> = [];
    let documentCount = 0;

    const iteration = this.forEachOrphanedDocument(
      txn,
      (docKey, sequenceNumber) => {
        if (sequenceNumber <= upperBound) {
          const p = this.isPinned(txn, docKey).next(isPinned => {
            if (!isPinned) {
              documentCount++;
              // Our size accounting requires us to read all documents before
              // removing them.
              return changeBuffer.getEntry(txn, docKey).next(() => {
                changeBuffer.removeEntry(docKey);
                return documentTargetStore(txn).delete(sentinelKey(docKey));
              });
            }
          });
          promises.push(p);
        }
      }
    );

    return iteration
      .next(() => PersistencePromise.waitFor(promises))
      .next(() => changeBuffer.apply(txn))
      .next(() => documentCount);
  }

  removeTarget(
    txn: PersistenceTransaction,
    targetData: TargetData
  ): PersistencePromise<void> {
    const updated = targetData.withSequenceNumber(txn.currentSequenceNumber);
    return this.db.getTargetCache().updateTargetData(txn, updated);
  }

  updateLimboDocument(
    txn: PersistenceTransaction,
    key: DocumentKey
  ): PersistencePromise<void> {
    return writeSentinelKey(txn, key);
  }

  /**
   * Call provided function for each document in the cache that is 'orphaned'. Orphaned
   * means not a part of any target, so the only entry in the target-document index for
   * that document will be the sentinel row (targetId 0), which will also have the sequence
   * number for the last time the document was accessed.
   */
  private forEachOrphanedDocument(
    txn: PersistenceTransaction,
    f: (docKey: DocumentKey, sequenceNumber: ListenSequenceNumber) => void
  ): PersistencePromise<void> {
    const store = documentTargetStore(txn);
    let nextToReport: ListenSequenceNumber = ListenSequence.INVALID;
    let nextPath: EncodedResourcePath;
    return store
      .iterate(
        {
          index: DbTargetDocument.documentTargetsIndex
        },
        ([targetId, docKey], { path, sequenceNumber }) => {
          if (targetId === 0) {
            // if nextToReport is valid, report it, this is a new key so the
            // last one must not be a member of any targets.
            if (nextToReport !== ListenSequence.INVALID) {
              f(new DocumentKey(decodeResourcePath(nextPath)), nextToReport);
            }
            // set nextToReport to be this sequence number. It's the next one we
            // might report, if we don't find any targets for this document.
            // Note that the sequence number must be defined when the targetId
            // is 0.
            nextToReport = sequenceNumber!;
            nextPath = path;
          } else {
            // set nextToReport to be invalid, we know we don't need to report
            // this one since we found a target for it.
            nextToReport = ListenSequence.INVALID;
          }
        }
      )
      .next(() => {
        // Since we report sequence numbers after getting to the next key, we
        // need to check if the last key we iterated over was an orphaned
        // document and report it.
        if (nextToReport !== ListenSequence.INVALID) {
          f(new DocumentKey(decodeResourcePath(nextPath)), nextToReport);
        }
      });
  }

  getCacheSize(txn: PersistenceTransaction): PersistencePromise<number> {
    return this.db.getRemoteDocumentCache().getSize(txn);
  }
}

function sentinelKey(key: DocumentKey): [TargetId, EncodedResourcePath] {
  return [0, encodeResourcePath(key.path)];
}

/**
 * @return A value suitable for writing a sentinel row in the target-document
 * store.
 */
function sentinelRow(
  key: DocumentKey,
  sequenceNumber: ListenSequenceNumber
): DbTargetDocument {
  return new DbTargetDocument(0, encodeResourcePath(key.path), sequenceNumber);
}

function writeSentinelKey(
  txn: PersistenceTransaction,
  key: DocumentKey
): PersistencePromise<void> {
  return documentTargetStore(txn).put(
    sentinelRow(key, txn.currentSequenceNumber)
  );
}<|MERGE_RESOLUTION|>--- conflicted
+++ resolved
@@ -188,42 +188,6 @@
    */
   static MAIN_DATABASE = 'main';
 
-<<<<<<< HEAD
-  static async createIndexedDbPersistence(options: {
-    allowTabSynchronization: boolean;
-    persistenceKey: string;
-    clientId: ClientId;
-    platform: Platform;
-    lruParams: LruParams;
-    queue: AsyncQueue;
-    serializer: JsonProtoSerializer;
-    sequenceNumberSyncer: SequenceNumberSyncer;
-    force: boolean;
-  }): Promise<IndexedDbPersistence> {
-    if (!IndexedDbPersistence.isAvailable()) {
-      throw new FirestoreError(
-        Code.UNIMPLEMENTED,
-        UNSUPPORTED_PLATFORM_ERROR_MSG
-      );
-    }
-
-    const persistence = new IndexedDbPersistence(
-      options.allowTabSynchronization,
-      options.persistenceKey,
-      options.clientId,
-      options.platform,
-      options.lruParams,
-      options.queue,
-      options.serializer,
-      options.sequenceNumberSyncer,
-      options.force
-    );
-    await persistence.start();
-    return persistence;
-  }
-
-=======
->>>>>>> 8143c836
   private readonly document: Document | null;
   private readonly window: Window | null;
 
@@ -299,7 +263,7 @@
     } else {
       this.webStorage = null;
       if (force === false) {
-        log.error(
+        logError(
           LOG_TAG,
           'LocalStorage is unavailable. As a result, persistence may not work ' +
             'reliably. In particular enablePersistence() could fail immediately ' +
@@ -314,14 +278,9 @@
    *
    * @return {Promise<void>} Whether persistence was enabled.
    */
-<<<<<<< HEAD
-  private start(): Promise<void> {
-    assert(!this.started, 'IndexedDbPersistence double-started!');
-=======
   start(): Promise<void> {
     debugAssert(!this.started, 'IndexedDbPersistence double-started!');
     debugAssert(this.window !== null, "Expected 'window' to be defined");
->>>>>>> 8143c836
 
     return SimpleDb.openOrCreate(
       this.dbName,
