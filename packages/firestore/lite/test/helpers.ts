/**
 * @license
 * Copyright 2020 Google LLC
 *
 * Licensed under the Apache License, Version 2.0 (the "License");
 * you may not use this file except in compliance with the License.
 * You may obtain a copy of the License at
 *
 *   http://www.apache.org/licenses/LICENSE-2.0
 *
 * Unless required by applicable law or agreed to in writing, software
 * distributed under the License is distributed on an "AS IS" BASIS,
 * WITHOUT WARRANTIES OR CONDITIONS OF ANY KIND, either express or implied.
 * See the License for the specific language governing permissions and
 * limitations under the License.
 */

import { initializeApp } from '@firebase/app-exp';

<<<<<<< HEAD
=======
import * as firestore from '../index';

import { initializeFirestore } from '../src/api/database';
import { doc, collection, setDoc } from '../src/api/reference';
>>>>>>> 5cf39ab8
import {
  DEFAULT_PROJECT_ID,
  DEFAULT_SETTINGS
} from '../../test/integration/util/settings';
<<<<<<< HEAD
import * as firestore from '../index';
import { initializeFirestore } from '../src/api/database';
import { doc, collection } from '../src/api/reference';
=======
import { AutoId } from '../../src/util/misc';
>>>>>>> 5cf39ab8

let appCount = 0;

export async function withTestDbSettings(
  projectId: string,
  settings: firestore.Settings,
  fn: (db: firestore.FirebaseFirestore) => void | Promise<void>
): Promise<void> {
  const app = initializeApp(
    { apiKey: 'fake-api-key', projectId },
    'test-app-' + appCount++
  );

  const firestore = initializeFirestore(app, settings);
  return fn(firestore);
}

export function withTestDb(
  fn: (db: firestore.FirebaseFirestore) => void | Promise<void>
): Promise<void> {
  return withTestDbSettings(DEFAULT_PROJECT_ID, DEFAULT_SETTINGS, fn);
}

export function withTestDoc(
  fn: (doc: firestore.DocumentReference) => void | Promise<void>
): Promise<void> {
  return withTestDb(db => {
    return fn(doc(collection(db, 'test-collection')));
  });
}

export function withTestDocAndInitialData(
  data: firestore.DocumentData,
  fn: (doc: firestore.DocumentReference) => void | Promise<void>
): Promise<void> {
  return withTestDb(async db => {
    const ref = doc(collection(db, 'test-collection'));
    await setDoc(ref, data);
    return fn(ref);
  });
}

export function withTestCollection(
  fn: (doc: firestore.CollectionReference) => void | Promise<void>
): Promise<void> {
  return withTestDb(db => {
    return fn(collection(db, AutoId.newId()));
  });
}<|MERGE_RESOLUTION|>--- conflicted
+++ resolved
@@ -17,24 +17,15 @@
 
 import { initializeApp } from '@firebase/app-exp';
 
-<<<<<<< HEAD
-=======
 import * as firestore from '../index';
 
 import { initializeFirestore } from '../src/api/database';
 import { doc, collection, setDoc } from '../src/api/reference';
->>>>>>> 5cf39ab8
 import {
   DEFAULT_PROJECT_ID,
   DEFAULT_SETTINGS
 } from '../../test/integration/util/settings';
-<<<<<<< HEAD
-import * as firestore from '../index';
-import { initializeFirestore } from '../src/api/database';
-import { doc, collection } from '../src/api/reference';
-=======
 import { AutoId } from '../../src/util/misc';
->>>>>>> 5cf39ab8
 
 let appCount = 0;
 
