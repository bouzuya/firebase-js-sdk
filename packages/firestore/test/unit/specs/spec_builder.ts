--- conflicted
+++ resolved
@@ -62,12 +62,9 @@
   SpecWriteAck,
   SpecWriteFailure
 } from './spec_test_runner';
-<<<<<<< HEAD
-import { ResourcePath } from '../../../src/model/path';
-=======
 import { UserDataWriter } from '../../../src/api/user_data_writer';
 import { firestore } from '../../util/api_helpers';
->>>>>>> eff049b7
+import { ResourcePath } from '../../../src/model/path';
 
 const userDataWriter = new UserDataWriter(firestore());
 
