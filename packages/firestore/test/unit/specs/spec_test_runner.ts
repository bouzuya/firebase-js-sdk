/**
 * @license
 * Copyright 2017 Google LLC
 *
 * Licensed under the Apache License, Version 2.0 (the "License");
 * you may not use this file except in compliance with the License.
 * You may obtain a copy of the License at
 *
 *   http://www.apache.org/licenses/LICENSE-2.0
 *
 * Unless required by applicable law or agreed to in writing, software
 * distributed under the License is distributed on an "AS IS" BASIS,
 * WITHOUT WARRANTIES OR CONDITIONS OF ANY KIND, either express or implied.
 * See the License for the specific language governing permissions and
 * limitations under the License.
 */

import { expect } from 'chai';
import { EmptyCredentialsProvider } from '../../../src/api/credentials';
import { User } from '../../../src/auth/user';
import { ComponentConfiguration } from '../../../src/core/component_provider';
import { DatabaseInfo } from '../../../src/core/database_info';
import {
  EventManager,
  Observer,
  QueryListener
} from '../../../src/core/event_manager';
import { canonifyQuery, Query, queryEquals } from '../../../src/core/query';
import { SnapshotVersion } from '../../../src/core/snapshot_version';
import { loadBundle, SyncEngine } from '../../../src/core/sync_engine';
import { TargetId } from '../../../src/core/types';
import {
  ChangeType,
  DocumentViewChange
} from '../../../src/core/view_snapshot';
import {
  DbPrimaryClient,
  DbPrimaryClientKey,
  SCHEMA_VERSION,
  SchemaConverter
} from '../../../src/local/indexeddb_schema';
import { LocalStore } from '../../../src/local/local_store';
import {
  ClientId,
  SharedClientState
} from '../../../src/local/shared_client_state';
import { SimpleDb } from '../../../src/local/simple_db';
import { TargetData, TargetPurpose } from '../../../src/local/target_data';
import { DocumentOptions } from '../../../src/model/document';
import { DocumentKey } from '../../../src/model/document_key';
import { JsonObject } from '../../../src/model/object_value';
import { Mutation } from '../../../src/model/mutation';
import * as api from '../../../src/protos/firestore_proto_api';
import { Datastore, newDatastore } from '../../../src/remote/datastore';
import { ExistenceFilter } from '../../../src/remote/existence_filter';
import { RemoteStore } from '../../../src/remote/remote_store';
import { mapCodeFromRpcCode } from '../../../src/remote/rpc_error';
import {
  JsonProtoSerializer,
  toMutation,
  toTarget,
  toVersion
} from '../../../src/remote/serializer';
import {
  DocumentWatchChange,
  ExistenceFilterChange,
  WatchChange,
  WatchTargetChange,
  WatchTargetChangeState
} from '../../../src/remote/watch_change';
import { debugAssert, fail } from '../../../src/util/assert';
import { AsyncQueue, TimerId } from '../../../src/util/async_queue';
import { FirestoreError } from '../../../src/util/error';
import { primitiveComparator } from '../../../src/util/misc';
import { forEach, objectSize } from '../../../src/util/obj';
import { ObjectMap } from '../../../src/util/obj_map';
import { Deferred, sequence } from '../../../src/util/promise';
import {
  byteStringFromString,
  deletedDoc,
  deleteMutation,
  doc,
  filter,
  key,
  orderBy,
  patchMutation,
  path,
  setMutation,
  stringFromBase64String,
  TestSnapshotVersion,
  validateFirestoreError,
  version
} from '../../util/helpers';
import { encodeWatchChange } from '../../util/spec_test_helpers';
import {
  clearTestPersistence,
  INDEXEDDB_TEST_DATABASE_NAME,
  TEST_DATABASE_ID,
  TEST_PERSISTENCE_KEY,
  TEST_SERIALIZER
} from '../local/persistence_test_helpers';
import { MULTI_CLIENT_TAG } from './describe_spec';
import { ByteString } from '../../../src/util/byte_string';
import { SortedSet } from '../../../src/util/sorted_set';
import { ActiveTargetMap, ActiveTargetSpec } from './spec_builder';
import { LruParams } from '../../../src/local/lru_garbage_collector';
import { PersistenceSettings } from '../../../src/core/firestore_client';
import {
  EventAggregator,
  MockConnection,
  MockIndexedDbComponentProvider,
  MockIndexedDbPersistence,
  MockMemoryComponentProvider,
  MockMemoryPersistence,
  QueryEvent,
  SharedWriteTracker
} from './spec_test_components';
import { IndexedDbPersistence } from '../../../src/local/indexeddb_persistence';
import { BundleReader } from '../../../src/util/bundle_reader';
<<<<<<< HEAD
import { LoadBundleTaskImpl } from '../../../src/core/bundle';
=======
import { LoadBundleTask } from '../../../src/api/bundle';
import { encodeBase64 } from '../../../src/platform/base64';
import {
  FakeDocument,
  SharedFakeWebStorage,
  testWindow
} from '../../util/test_platform';
import { toByteStreamReader } from '../../../src/platform/byte_stream_reader';
import { logWarn } from '../../../src/util/log';
>>>>>>> 2bfa1853

const ARBITRARY_SEQUENCE_NUMBER = 2;

export function parseQuery(querySpec: string | SpecQuery): Query {
  if (typeof querySpec === 'string') {
    return Query.atPath(path(querySpec));
  } else {
    let query = new Query(path(querySpec.path), querySpec.collectionGroup);
    if (querySpec.limit) {
      query =
        querySpec.limitType === 'LimitToFirst'
          ? query.withLimitToFirst(querySpec.limit)
          : query.withLimitToLast(querySpec.limit);
    }
    if (querySpec.filters) {
      querySpec.filters.forEach(([field, op, value]) => {
        query = query.addFilter(filter(field, op, value));
      });
    }
    if (querySpec.orderBys) {
      querySpec.orderBys.forEach(([filter, direction]) => {
        query = query.addOrderBy(orderBy(filter, direction));
      });
    }
    return query;
  }
}

abstract class TestRunner {
  protected queue: AsyncQueue;

  // Initialized asynchronously via start().
  private connection!: MockConnection;
  private eventManager!: EventManager;
  private syncEngine!: SyncEngine;

  private eventList: QueryEvent[] = [];
  private acknowledgedDocs: string[];
  private rejectedDocs: string[];
  private snapshotsInSyncListeners: Array<Observer<void>>;
  private snapshotsInSyncEvents = 0;

  protected document = new FakeDocument();
  private queryListeners = new ObjectMap<Query, QueryListener>(
    q => canonifyQuery(q),
    queryEquals
  );

  private expectedActiveLimboDocs: DocumentKey[];
  private expectedEnqueuedLimboDocs: DocumentKey[];
  private expectedActiveTargets: Map<TargetId, ActiveTargetSpec>;

  private networkEnabled = true;

  // Initialized asynchronously via start().
  private datastore!: Datastore;
  private localStore!: LocalStore;
  private remoteStore!: RemoteStore;
  private persistence!: MockMemoryPersistence | MockIndexedDbPersistence;
  protected sharedClientState!: SharedClientState;

  private useGarbageCollection: boolean;
  private numClients: number;
  private maxConcurrentLimboResolutions?: number;
  private databaseInfo: DatabaseInfo;

  protected user = User.UNAUTHENTICATED;
  protected clientId: ClientId;

  private started = false;
  private serializer: JsonProtoSerializer;

  constructor(
    private sharedWrites: SharedWriteTracker,
    private persistenceSettings: PersistenceSettings,
    clientIndex: number,
    config: SpecConfig
  ) {
    this.clientId = `client${clientIndex}`;
    this.databaseInfo = new DatabaseInfo(
      TEST_DATABASE_ID,
      TEST_PERSISTENCE_KEY,
      'host',
      /*ssl=*/ false,
      /*forceLongPolling=*/ false
    );

    // TODO(mrschmidt): During client startup in `firestore_client`, we block
    // the AsyncQueue from executing any operation. We should mimic this in the
    // setup of the spec tests.
    this.queue = new AsyncQueue();
    this.queue.skipDelaysForTimerId(TimerId.ListenStreamConnectionBackoff);

    this.serializer = new JsonProtoSerializer(
      this.databaseInfo.databaseId,
      /* useProto3Json= */ true
    );

    this.useGarbageCollection = config.useGarbageCollection;
    this.numClients = config.numClients;
    this.maxConcurrentLimboResolutions = config.maxConcurrentLimboResolutions;
    this.expectedActiveLimboDocs = [];
    this.expectedEnqueuedLimboDocs = [];
    this.expectedActiveTargets = new Map<TargetId, ActiveTargetSpec>();
    this.acknowledgedDocs = [];
    this.rejectedDocs = [];
    this.snapshotsInSyncListeners = [];
  }

  async start(): Promise<void> {
    this.connection = new MockConnection(this.queue);
    this.datastore = newDatastore(
      this.connection,
      new EmptyCredentialsProvider(),
      this.serializer
    );

    const componentProvider = await this.initializeComponentProvider(
      {
        asyncQueue: this.queue,
        databaseInfo: this.databaseInfo,
        datastore: this.datastore,
        clientId: this.clientId,
        initialUser: this.user,
        maxConcurrentLimboResolutions:
          this.maxConcurrentLimboResolutions ?? Number.MAX_SAFE_INTEGER,
        persistenceSettings: this.persistenceSettings
      },
      this.useGarbageCollection
    );

    this.sharedClientState = componentProvider.sharedClientState;
    this.persistence = componentProvider.persistence;
    this.localStore = componentProvider.localStore;
    this.remoteStore = componentProvider.remoteStore;
    this.syncEngine = componentProvider.syncEngine;
    this.eventManager = componentProvider.eventManager;

    await this.persistence.setDatabaseDeletedListener(async () => {
      await this.shutdown();
    });

    this.started = true;
  }

  protected abstract initializeComponentProvider(
    configuration: ComponentConfiguration,
    gcEnabled: boolean
  ): Promise<MockIndexedDbComponentProvider | MockMemoryComponentProvider>;

  get isPrimaryClient(): boolean {
    return this.syncEngine.isPrimaryClient;
  }

  async shutdown(): Promise<void> {
    await this.queue.enqueueAndInitiateShutdown(async () => {
      if (this.started) {
        await this.doShutdown();
      }
    });
  }

  /** Runs a single SpecStep on this runner. */
  async run(step: SpecStep): Promise<void> {
    await this.doStep(step);
    await this.queue.drain();
    this.validateExpectedSnapshotEvents(step.expectedSnapshotEvents!);
    await this.validateExpectedState(step.expectedState!);
    this.validateSnapshotsInSyncEvents(step.expectedSnapshotsInSyncEvents);
    this.eventList = [];
    this.rejectedDocs = [];
    this.acknowledgedDocs = [];
  }

  private doStep(step: SpecStep): Promise<void> {
    if ('userListen' in step) {
      return this.doListen(step.userListen!);
    } else if ('userUnlisten' in step) {
      return this.doUnlisten(step.userUnlisten!);
    } else if ('userSet' in step) {
      return this.doSet(step.userSet!);
    } else if ('userPatch' in step) {
      return this.doPatch(step.userPatch!);
    } else if ('userDelete' in step) {
      return this.doDelete(step.userDelete!);
    } else if ('addSnapshotsInSyncListener' in step) {
      return this.doAddSnapshotsInSyncListener();
    } else if ('removeSnapshotsInSyncListener' in step) {
      return this.doRemoveSnapshotsInSyncListener();
    } else if ('loadBundle' in step) {
      return this.doLoadBundle(step.loadBundle!);
    } else if ('watchAck' in step) {
      return this.doWatchAck(step.watchAck!);
    } else if ('watchCurrent' in step) {
      return this.doWatchCurrent(step.watchCurrent!);
    } else if ('watchRemove' in step) {
      return this.doWatchRemove(step.watchRemove!);
    } else if ('watchEntity' in step) {
      return this.doWatchEntity(step.watchEntity!);
    } else if ('watchFilter' in step) {
      return this.doWatchFilter(step.watchFilter!);
    } else if ('watchSnapshot' in step) {
      return this.doWatchSnapshot(step.watchSnapshot!);
    } else if ('watchReset' in step) {
      return this.doWatchReset(step.watchReset!);
    } else if ('watchStreamClose' in step) {
      return this.doWatchStreamClose(step.watchStreamClose!);
    } else if ('writeAck' in step) {
      return this.doWriteAck(step.writeAck!);
    } else if ('failWrite' in step) {
      return this.doFailWrite(step.failWrite!);
    } else if ('runTimer' in step) {
      return this.doRunTimer(step.runTimer!);
    } else if ('drainQueue' in step) {
      return this.doDrainQueue();
    } else if ('enableNetwork' in step) {
      return step.enableNetwork!
        ? this.doEnableNetwork()
        : this.doDisableNetwork();
    } else if ('clearPersistence' in step) {
      return this.doClearPersistence();
    } else if ('restart' in step) {
      return this.doRestart();
    } else if ('shutdown' in step) {
      return this.doShutdown();
    } else if ('applyClientState' in step) {
      // PORTING NOTE: Only used by web multi-tab tests.
      return this.doApplyClientState(step.applyClientState!);
    } else if ('changeUser' in step) {
      return this.doChangeUser(step.changeUser!);
    } else if ('failDatabase' in step) {
      return step.failDatabase
        ? this.doFailDatabase(step.failDatabase!)
        : this.doRecoverDatabase();
    } else {
      return fail('Unknown step: ' + JSON.stringify(step));
    }
  }

  private async doListen(listenSpec: SpecUserListen): Promise<void> {
    let targetFailed = false;

    const querySpec = listenSpec[1];
    const query = parseQuery(querySpec);
    const aggregator = new EventAggregator(query, e => {
      if (e.error) {
        targetFailed = true;
      }
      this.pushEvent(e);
    });
    // TODO(dimond): Allow customizing listen options in spec tests
    const options = {
      includeMetadataChanges: true,
      waitForSyncWhenOnline: false
    };
    const queryListener = new QueryListener(query, aggregator, options);
    this.queryListeners.set(query, queryListener);

    await this.queue.enqueue(() => this.eventManager.listen(queryListener));

    if (targetFailed) {
      expect(this.persistence.injectFailures).contains('Allocate target');
    } else {
      // Skip the backoff that may have been triggered by a previous call to
      // `watchStreamCloses()`.
      if (
        this.queue.containsDelayedOperation(
          TimerId.ListenStreamConnectionBackoff
        )
      ) {
        await this.queue.runAllDelayedOperationsUntil(
          TimerId.ListenStreamConnectionBackoff
        );
      }

      if (this.isPrimaryClient && this.networkEnabled) {
        // Open should always have happened after a listen
        await this.connection.waitForWatchOpen();
      }
    }
  }

  private async doUnlisten(listenSpec: SpecUserUnlisten): Promise<void> {
    // TODO(dimond): make sure correct target IDs are assigned
    // let targetId = listenSpec[0];
    const querySpec = listenSpec[1];
    const query = parseQuery(querySpec);
    const eventEmitter = this.queryListeners.get(query);
    debugAssert(!!eventEmitter, 'There must be a query to unlisten too!');
    this.queryListeners.delete(query);
    await this.queue.enqueue(() => this.eventManager.unlisten(eventEmitter!));
  }

  private doSet(setSpec: SpecUserSet): Promise<void> {
    return this.doMutations([setMutation(setSpec[0], setSpec[1])]);
  }

  private doPatch(patchSpec: SpecUserPatch): Promise<void> {
    return this.doMutations([patchMutation(patchSpec[0], patchSpec[1])]);
  }

  private doDelete(deleteSpec: SpecUserDelete): Promise<void> {
    const key: string = deleteSpec;
    return this.doMutations([deleteMutation(key)]);
  }

  private doAddSnapshotsInSyncListener(): Promise<void> {
    const observer = {
      next: () => {
        this.snapshotsInSyncEvents += 1;
      },
      error: () => {}
    };
    this.snapshotsInSyncListeners.push(observer);
    this.eventManager.addSnapshotsInSyncListener(observer);
    return Promise.resolve();
  }

  private doRemoveSnapshotsInSyncListener(): Promise<void> {
    const removeObs = this.snapshotsInSyncListeners.pop();
    if (removeObs) {
      this.eventManager.removeSnapshotsInSyncListener(removeObs);
    } else {
      throw new Error('There must be a listener to unlisten to');
    }
    return Promise.resolve();
  }

  private async doLoadBundle(bundle: string): Promise<void> {
<<<<<<< HEAD
    const reader = new BundleReader(new TextEncoder().encode(bundle));
    const task = new LoadBundleTaskImpl();
    this.queue.enqueueAndForget(() => {
      return this.syncEngine.loadBundle(reader, task);
    });

    await task;
=======
    const reader = new BundleReader(
      toByteStreamReader(new TextEncoder().encode(bundle))
    );
    const task = new LoadBundleTask();
    return this.queue.enqueue(async () => {
      loadBundle(this.syncEngine, reader, task);
      await task.catch(e => {
        logWarn(`Loading bundle failed with ${e}`);
      });
    });
>>>>>>> 2bfa1853
  }

  private doMutations(mutations: Mutation[]): Promise<void> {
    const documentKeys = mutations.map(val => val.key.path.toString());
    const syncEngineCallback = new Deferred<void>();
    syncEngineCallback.promise.then(
      () => this.acknowledgedDocs.push(...documentKeys),
      () => this.rejectedDocs.push(...documentKeys)
    );

    if (
      this.persistence.injectFailures.indexOf('Locally write mutations') === -1
    ) {
      this.sharedWrites.push(mutations);
    }

    return this.queue.enqueue(() => {
      return this.syncEngine.write(mutations, syncEngineCallback);
    });
  }

  private doWatchAck(ackedTargets: SpecWatchAck): Promise<void> {
    const change = new WatchTargetChange(
      WatchTargetChangeState.Added,
      ackedTargets
    );
    return this.doWatchEvent(change);
  }

  private doWatchCurrent(currentTargets: SpecWatchCurrent): Promise<void> {
    const targets = currentTargets[0];
    const resumeToken = byteStringFromString(currentTargets[1]);
    const change = new WatchTargetChange(
      WatchTargetChangeState.Current,
      targets,
      resumeToken
    );
    return this.doWatchEvent(change);
  }

  private doWatchReset(targetIds: SpecWatchReset): Promise<void> {
    const change = new WatchTargetChange(
      WatchTargetChangeState.Reset,
      targetIds
    );
    return this.doWatchEvent(change);
  }

  private doWatchRemove(removed: SpecWatchRemove): Promise<void> {
    const cause =
      removed.cause &&
      new FirestoreError(
        mapCodeFromRpcCode(removed.cause.code),
        removed.cause.message
      );
    const change = new WatchTargetChange(
      WatchTargetChangeState.Removed,
      removed.targetIds,
      ByteString.EMPTY_BYTE_STRING,
      cause || null
    );
    if (cause) {
      // Make sure that the target is active and can be removed.
      // Technically removing an unknown target is valid (e.g. it could race
      // with a server-side removal), but we want to pay extra careful
      // attention in tests that we only remove targets we listened too.
      removed.targetIds.forEach(targetId => {
        expect(
          this.connection.activeTargets[targetId],
          'Removing a non-active target'
        ).to.exist;
        delete this.connection.activeTargets[targetId];
      });
    }
    return this.doWatchEvent(change);
  }

  private doWatchEntity(watchEntity: SpecWatchEntity): Promise<void> {
    if (watchEntity.docs) {
      debugAssert(
        !watchEntity.doc,
        'Exactly one of `doc` or `docs` needs to be set'
      );
      return sequence(watchEntity.docs, (specDocument: SpecDocument) => {
        return this.doWatchEntity({
          doc: specDocument,
          targets: watchEntity.targets,
          removedTargets: watchEntity.removedTargets
        });
      });
    } else if (watchEntity.doc) {
      const document = watchEntity.doc.value
        ? doc(
            watchEntity.doc.key,
            watchEntity.doc.version,
            watchEntity.doc.value,
            watchEntity.doc.options
          )
        : deletedDoc(watchEntity.doc.key, watchEntity.doc.version);
      const change = new DocumentWatchChange(
        watchEntity.targets || [],
        watchEntity.removedTargets || [],
        document.key,
        document
      );
      return this.doWatchEvent(change);
    } else if (watchEntity.key) {
      const documentKey = key(watchEntity.key);
      const change = new DocumentWatchChange(
        watchEntity.targets || [],
        watchEntity.removedTargets || [],
        documentKey,
        null
      );
      return this.doWatchEvent(change);
    } else {
      return fail('Either doc or docs must be set');
    }
  }

  private doWatchFilter(watchFilter: SpecWatchFilter): Promise<void> {
    const targetIds: TargetId[] = watchFilter[0];
    debugAssert(
      targetIds.length === 1,
      'ExistenceFilters currently support exactly one target only.'
    );
    const keys = watchFilter.slice(1);
    const filter = new ExistenceFilter(keys.length);
    const change = new ExistenceFilterChange(targetIds[0], filter);
    return this.doWatchEvent(change);
  }

  private doWatchSnapshot(watchSnapshot: SpecWatchSnapshot): Promise<void> {
    // The client will only respond to watchSnapshots if they are on a target
    // change with an empty set of target IDs. So we should be sure to send a
    // separate event.
    const protoJSON: api.ListenResponse = {
      targetChange: {
        readTime: toVersion(this.serializer, version(watchSnapshot.version)),
        // Convert to base64 string so it can later be parsed into ByteString.
        resumeToken: encodeBase64(watchSnapshot.resumeToken || ''),
        targetIds: watchSnapshot.targetIds
      }
    };
    this.connection.watchStream!.callOnMessage(protoJSON);

    // Put a no-op in the queue so that we know when any outstanding RemoteStore
    // writes on the network are complete.
    return this.queue.enqueue(async () => {});
  }

  private async doWatchEvent(watchChange: WatchChange): Promise<void> {
    const protoJSON = encodeWatchChange(watchChange);
    this.connection.watchStream!.callOnMessage(protoJSON);

    // Put a no-op in the queue so that we know when any outstanding RemoteStore
    // writes on the network are complete.
    return this.queue.enqueue(async () => {});
  }

  private async doWatchStreamClose(spec: SpecWatchStreamClose): Promise<void> {
    this.connection.failWatchStream(
      new FirestoreError(
        mapCodeFromRpcCode(spec.error.code),
        spec.error.message
      )
    );
    // The watch stream should re-open if we have active listeners.
    if (spec.runBackoffTimer && !this.queryListeners.isEmpty()) {
      await this.queue.runAllDelayedOperationsUntil(
        TimerId.ListenStreamConnectionBackoff
      );
      await this.connection.waitForWatchOpen();
    }
  }

  /** Validates that a write was sent and matches the expected write. */
  private validateNextWriteRequest(mutations: Mutation[]): Promise<void> {
    // Make sure this write was sent on the wire and it matches the expected
    // write.
    return this.connection.waitForWriteRequest().then(request => {
      const writes = request.writes!;
      expect(writes.length).to.equal(mutations.length);
      for (let i = 0; i < writes.length; ++i) {
        expect(writes[i]).to.deep.equal(
          toMutation(this.serializer, mutations[i])
        );
      }
    });
  }

  private doWriteAck(writeAck: SpecWriteAck): Promise<void> {
    const updateTime = toVersion(this.serializer, version(writeAck.version));
    const nextMutation = writeAck.keepInQueue
      ? this.sharedWrites.peek()
      : this.sharedWrites.shift();
    return this.validateNextWriteRequest(nextMutation).then(() => {
      this.connection.ackWrite(updateTime, [{ updateTime }]);
    });
  }

  private async doFailWrite(writeFailure: SpecWriteFailure): Promise<void> {
    const specError: SpecError = writeFailure.error;
    const error = new FirestoreError(
      mapCodeFromRpcCode(specError.code),
      specError.message
    );
    const nextMutation = writeFailure.keepInQueue
      ? this.sharedWrites.peek()
      : this.sharedWrites.shift();
    return this.validateNextWriteRequest(nextMutation).then(() => {
      this.connection.failWrite(error);
    });
  }

  private async doRunTimer(timer: string): Promise<void> {
    // We assume the timer string is a valid TimerID enum value, but if it's
    // not, then there won't be a matching item on the queue and
    // runDelayedOperationsEarly() will throw.
    const timerId = timer as TimerId;
    await this.queue.runAllDelayedOperationsUntil(timerId);
  }

  private async doDisableNetwork(): Promise<void> {
    this.networkEnabled = false;
    // Make sure to execute all writes that are currently queued. This allows us
    // to assert on the total number of requests sent before shutdown.
    await this.remoteStore.fillWritePipeline();
    await this.syncEngine.disableNetwork();
  }

  private async doDrainQueue(): Promise<void> {
    await this.queue.drain();
  }

  private async doEnableNetwork(): Promise<void> {
    this.networkEnabled = true;
    await this.syncEngine.enableNetwork();
  }

  private async doShutdown(): Promise<void> {
    await this.remoteStore.shutdown();
    await this.sharedClientState.shutdown();
    // We don't delete the persisted data here since multi-clients may still
    // be accessing it. Instead, we manually remove it at the end of the
    // test run.
    await this.persistence.shutdown();
    this.started = false;
  }

  private async doClearPersistence(): Promise<void> {
    await clearTestPersistence();
  }

  private async doRestart(): Promise<void> {
    // Reinitialize everything.
    await this.doShutdown();

    // We have to schedule the starts, otherwise we could end up with
    // interleaved events.
    await this.queue.enqueue(() => this.start());
  }

  private async doApplyClientState(state: SpecClientState): Promise<void> {
    if (state.visibility) {
      this.document.raiseVisibilityEvent(state.visibility!);
    }

    if (state.primary) {
      await clearCurrentPrimaryLease();
      await this.queue.runAllDelayedOperationsUntil(
        TimerId.ClientMetadataRefresh
      );
    }

    return Promise.resolve();
  }

  private async doChangeUser(user: string | null): Promise<void> {
    this.user = new User(user);
    // We don't block on `handleCredentialChange` as it may not get executed
    // during an IndexedDb failure. Non-recovery tests will pick up the user
    // change when the AsyncQueue is drained.
    this.queue.enqueueRetryable(() =>
      this.remoteStore.handleCredentialChange(new User(user))
    );
  }

  private async doFailDatabase(
    failActions: PersistenceAction[]
  ): Promise<void> {
    this.persistence.injectFailures = failActions;
  }

  private async doRecoverDatabase(): Promise<void> {
    this.persistence.injectFailures = [];
  }

  private validateExpectedSnapshotEvents(
    expectedEvents: SnapshotEvent[]
  ): void {
    if (expectedEvents) {
      expect(this.eventList.length).to.equal(
        expectedEvents.length,
        'Number of expected and actual events mismatch'
      );
      const actualEventsSorted = this.eventList.sort((a, b) =>
        primitiveComparator(canonifyQuery(a.query), canonifyQuery(b.query))
      );
      const expectedEventsSorted = expectedEvents.sort((a, b) =>
        primitiveComparator(
          canonifyQuery(parseQuery(a.query)),
          canonifyQuery(parseQuery(b.query))
        )
      );
      for (let i = 0; i < expectedEventsSorted.length; i++) {
        const actual = actualEventsSorted[i];
        const expected = expectedEventsSorted[i];
        this.validateWatchExpectation(expected, actual);
      }
    } else {
      expect(this.eventList.length).to.equal(
        0,
        'Unexpected events: ' + JSON.stringify(this.eventList)
      );
    }
  }

  private async validateExpectedState(
    expectedState: StateExpectation
  ): Promise<void> {
    if (expectedState) {
      if ('numOutstandingWrites' in expectedState) {
        expect(this.remoteStore.outstandingWrites()).to.equal(
          expectedState.numOutstandingWrites
        );
      }
      if ('numActiveClients' in expectedState) {
        debugAssert(
          this.persistence instanceof IndexedDbPersistence,
          'numActiveClients() requires IndexedDbPersistence'
        );
        const activeClients = await this.persistence.getActiveClients();
        expect(activeClients.length).to.equal(expectedState.numActiveClients);
      }
      if ('writeStreamRequestCount' in expectedState) {
        expect(this.connection.writeStreamRequestCount).to.equal(
          expectedState.writeStreamRequestCount
        );
      }
      if ('watchStreamRequestCount' in expectedState) {
        expect(this.connection.watchStreamRequestCount).to.equal(
          expectedState.watchStreamRequestCount
        );
      }
      if ('activeLimboDocs' in expectedState) {
        this.expectedActiveLimboDocs = expectedState.activeLimboDocs!.map(key);
      }
      if ('enqueuedLimboDocs' in expectedState) {
        this.expectedEnqueuedLimboDocs = expectedState.enqueuedLimboDocs!.map(
          key
        );
      }
      if ('activeTargets' in expectedState) {
        this.expectedActiveTargets.clear();
        forEach(expectedState.activeTargets!, (key, value) => {
          this.expectedActiveTargets.set(Number(key), value);
        });
      }
      if ('isPrimary' in expectedState) {
        expect(this.isPrimaryClient).to.eq(
          expectedState.isPrimary!,
          'isPrimary'
        );
      }
      if ('isShutdown' in expectedState) {
        expect(this.started).to.equal(!expectedState.isShutdown);
      }
    }

    if (expectedState && expectedState.userCallbacks) {
      expect(this.acknowledgedDocs).to.have.members(
        expectedState.userCallbacks.acknowledgedDocs
      );
      expect(this.rejectedDocs).to.have.members(
        expectedState.userCallbacks.rejectedDocs
      );
    } else {
      expect(this.acknowledgedDocs).to.be.empty;
      expect(this.rejectedDocs).to.be.empty;
    }

    if (this.numClients === 1) {
      expect(this.isPrimaryClient).to.eq(true, 'isPrimary');
    }

    // Clients don't reset their limbo docs on shutdown, so any validation will
    // likely fail.
    if (this.started) {
      // Always validate that the expected limbo docs match the actual limbo
      // docs
      this.validateActiveLimboDocs();
      this.validateEnqueuedLimboDocs();
      // Always validate that the expected active targets match the actual
      // active targets
      await this.validateActiveTargets();
    }
  }

  private validateSnapshotsInSyncEvents(
    expectedCount: number | undefined
  ): void {
    expect(this.snapshotsInSyncEvents).to.eq(expectedCount || 0);
    this.snapshotsInSyncEvents = 0;
  }

  private validateActiveLimboDocs(): void {
    let actualLimboDocs = this.syncEngine.activeLimboDocumentResolutions();

    if (this.connection.isWatchOpen) {
      // Validate that each active limbo doc has an expected active target
      actualLimboDocs.forEach((key, targetId) => {
        const targetIds = new Array(this.expectedActiveTargets.keys()).map(
          n => '' + n
        );
        expect(this.expectedActiveTargets.has(targetId)).to.equal(
          true,
          `Found limbo doc ${key.toString()}, but its target ID ${targetId} ` +
            `was not in the set of expected active target IDs ` +
            `(${targetIds.join(', ')})`
        );
      });
    }

    for (const expectedLimboDoc of this.expectedActiveLimboDocs) {
      expect(actualLimboDocs.get(expectedLimboDoc)).to.not.equal(
        null,
        'Expected doc to be in limbo, but was not: ' +
          expectedLimboDoc.toString()
      );
      actualLimboDocs = actualLimboDocs.remove(expectedLimboDoc);
    }
    expect(actualLimboDocs.size).to.equal(
      0,
      'Unexpected active docs in limbo: ' + actualLimboDocs.toString()
    );
  }

  private validateEnqueuedLimboDocs(): void {
    let actualLimboDocs = new SortedSet<DocumentKey>(DocumentKey.comparator);
    this.syncEngine.enqueuedLimboDocumentResolutions().forEach(key => {
      actualLimboDocs = actualLimboDocs.add(key);
    });
    let expectedLimboDocs = new SortedSet<DocumentKey>(DocumentKey.comparator);
    this.expectedEnqueuedLimboDocs.forEach(key => {
      expectedLimboDocs = expectedLimboDocs.add(key);
    });
    actualLimboDocs.forEach(key => {
      expect(expectedLimboDocs.has(key)).to.equal(
        true,
        `Found enqueued limbo doc ${key.toString()}, but it was not in ` +
          `the set of expected enqueued limbo documents ` +
          `(${expectedLimboDocs.toString()})`
      );
    });
    expectedLimboDocs.forEach(key => {
      expect(actualLimboDocs.has(key)).to.equal(
        true,
        `Expected doc ${key.toString()} to be enqueued for limbo resolution, ` +
          `but it was not in the queue (${actualLimboDocs.toString()})`
      );
    });
  }

  private async validateActiveTargets(): Promise<void> {
    if (!this.isPrimaryClient || !this.networkEnabled) {
      expect(this.connection.activeTargets).to.be.empty;
      return;
    }

    // In multi-tab mode, we cannot rely on the `waitForWatchOpen` call in
    // `doUserListen` since primary tabs may execute queries from other tabs
    // without any direct user interaction.

    // TODO(mrschmidt): Refactor so this is only executed after primary tab
    // change
    if (this.expectedActiveTargets.size > 0) {
      await this.connection.waitForWatchOpen();
      await this.queue.drain();
    }

    const actualTargets = { ...this.connection.activeTargets };
    this.expectedActiveTargets.forEach((expected, targetId) => {
      expect(actualTargets[targetId]).to.not.equal(
        undefined,
        'Expected active target not found: ' + JSON.stringify(expected)
      );
      const actualTarget = actualTargets[targetId];

      // TODO(mcg): populate the purpose of the target once it's possible to
      // encode that in the spec tests. For now, hard-code that it's a listen
      // despite the fact that it's not always the right value.
      const expectedTarget = toTarget(
        this.serializer,
        new TargetData(
          parseQuery(expected.queries[0]).toTarget(),
          targetId,
          TargetPurpose.Listen,
          ARBITRARY_SEQUENCE_NUMBER,
          SnapshotVersion.min(),
          SnapshotVersion.min(),
          byteStringFromString(expected.resumeToken)
        )
      );
      expect(actualTarget.query).to.deep.equal(expectedTarget.query);
      expect(actualTarget.targetId).to.equal(expectedTarget.targetId);
      expect(actualTarget.readTime).to.equal(expectedTarget.readTime);
      expect(actualTarget.resumeToken).to.equal(
        expectedTarget.resumeToken,
        `ResumeToken does not match - expected:
         ${stringFromBase64String(
           expectedTarget.resumeToken
         )}, actual: ${stringFromBase64String(actualTarget.resumeToken)}`
      );
      delete actualTargets[targetId];
    });
    expect(objectSize(actualTargets)).to.equal(
      0,
      'Unexpected active targets: ' + JSON.stringify(actualTargets)
    );
  }

  private validateWatchExpectation(
    expected: SnapshotEvent,
    actual: QueryEvent
  ): void {
    const expectedQuery = parseQuery(expected.query);
    expect(actual.query).to.deep.equal(expectedQuery);
    if (expected.errorCode) {
      validateFirestoreError(
        mapCodeFromRpcCode(expected.errorCode),
        actual.error!
      );
    } else {
      const expectedChanges: DocumentViewChange[] = [];
      if (expected.removed) {
        expected.removed.forEach(change => {
          expectedChanges.push(this.parseChange(ChangeType.Removed, change));
        });
      }
      if (expected.added) {
        expected.added.forEach(change => {
          expectedChanges.push(this.parseChange(ChangeType.Added, change));
        });
      }
      if (expected.modified) {
        expected.modified.forEach(change => {
          expectedChanges.push(this.parseChange(ChangeType.Modified, change));
        });
      }

      if (expected.metadata) {
        expected.metadata.forEach(change => {
          expectedChanges.push(this.parseChange(ChangeType.Metadata, change));
        });
      }

      expect(actual.view!.docChanges).to.deep.equal(expectedChanges);

      expect(actual.view!.hasPendingWrites).to.equal(
        expected.hasPendingWrites,
        'hasPendingWrites'
      );
      expect(actual.view!.fromCache).to.equal(expected.fromCache, 'fromCache');

      if (actual && !expected) {
        expect(expected, 'Got an actual event without expecting one').to.be.ok;
      }
    }
  }

  private pushEvent(e: QueryEvent): void {
    this.eventList.push(e);
  }

  private parseChange(
    type: ChangeType,
    change: SpecDocument
  ): DocumentViewChange {
    return {
      type,
      doc: doc(
        change.key,
        change.version,
        change.value || {},
        change.options || {}
      )
    };
  }
}

class MemoryTestRunner extends TestRunner {
  constructor(
    sharedWrites: SharedWriteTracker,
    clientIndex: number,
    config: SpecConfig
  ) {
    super(
      sharedWrites,
      {
        durable: false
      },
      clientIndex,
      config
    );
  }

  protected async initializeComponentProvider(
    configuration: ComponentConfiguration,
    gcEnabled: boolean
  ): Promise<MockMemoryComponentProvider> {
    const componentProvider = new MockMemoryComponentProvider(gcEnabled);
    await componentProvider.initialize(configuration);
    return componentProvider;
  }
}

/**
 * Runs the specs using IndexedDbPersistence, the creator must ensure that it is
 * enabled for the platform.
 */
class IndexedDbTestRunner extends TestRunner {
  constructor(
    sharedWrites: SharedWriteTracker,
    private sharedFakeWebStorage: SharedFakeWebStorage,
    clientIndex: number,
    config: SpecConfig
  ) {
    super(
      sharedWrites,
      {
        durable: true,
        cacheSizeBytes: LruParams.DEFAULT_CACHE_SIZE_BYTES,
        synchronizeTabs: true,
        forceOwningTab: false
      },
      clientIndex,
      config
    );
  }

  protected async initializeComponentProvider(
    configuration: ComponentConfiguration,
    gcEnabled: boolean
  ): Promise<MockIndexedDbComponentProvider> {
    const componentProvider = new MockIndexedDbComponentProvider(
      testWindow(this.sharedFakeWebStorage),
      this.document
    );
    await componentProvider.initialize(configuration);
    return componentProvider;
  }

  static destroyPersistence(): Promise<void> {
    return SimpleDb.delete(INDEXEDDB_TEST_DATABASE_NAME);
  }
}

/**
 * Runs a spec test case.
 *
 * The spec consists of an array of individual steps to run in sequence.
 */
export async function runSpec(
  name: string,
  tags: string[],
  usePersistence: boolean,
  config: SpecConfig,
  steps: SpecStep[]
): Promise<void> {
  const sharedMockStorage = new SharedFakeWebStorage();

  // PORTING NOTE: Non multi-client SDKs only support a single test runner.
  const runners: TestRunner[] = [];
  const outstandingMutations = new SharedWriteTracker();

  const ensureRunner = async (clientIndex: number): Promise<TestRunner> => {
    if (!runners[clientIndex]) {
      if (usePersistence) {
        runners[clientIndex] = new IndexedDbTestRunner(
          outstandingMutations,
          sharedMockStorage,
          clientIndex,
          config
        );
      } else {
        runners[clientIndex] = new MemoryTestRunner(
          outstandingMutations,
          clientIndex,
          config
        );
      }
      await runners[clientIndex].start();
    }
    return runners[clientIndex];
  };

  let lastStep: SpecStep | null = null;
  let count = 0;
  try {
    await sequence(steps, async step => {
      debugAssert(
        step.clientIndex === undefined || tags.indexOf(MULTI_CLIENT_TAG) !== -1,
        "Cannot use 'client()' to initialize a test that is not tagged with " +
          "'multi-client'. Did you mean to use 'spec()'?"
      );

      ++count;
      lastStep = step;
      return ensureRunner(step.clientIndex || 0).then(runner =>
        runner.run(step)
      );
    });
  } catch (err) {
    console.warn(
      `Spec test failed at step ${count}: ${JSON.stringify(lastStep)}`
    );
    throw err;
  } finally {
    for (const runner of runners) {
      await runner.shutdown();
    }
    if (usePersistence) {
      await IndexedDbTestRunner.destroyPersistence();
    }
  }
}

/** Specifies initial configuration information for the test. */
export interface SpecConfig {
  /** A boolean to enable / disable GC. */
  useGarbageCollection: boolean;

  /** The number of active clients for this test run. */
  numClients: number;

  /**
   * The maximum number of concurrently-active listens for limbo resolutions.
   * This value must be strictly greater than zero, or undefined to use the
   * default value.
   */
  maxConcurrentLimboResolutions?: number;
}

/**
 * The cumulative list of actions run against Persistence. This is used by the
 * Spec tests to fail specific types of actions.
 */
export type PersistenceAction =
  | 'Get next mutation batch'
  | 'read document'
  | 'Allocate target'
  | 'Release target'
  | 'Execute query'
  | 'Handle user change'
  | 'Locally write mutations'
  | 'Acknowledge batch'
  | 'Reject batch'
  | 'Get highest unacknowledged batch id'
  | 'Get last stream token'
  | 'Set last stream token'
  | 'Get last remote snapshot version'
  | 'Set last remote snapshot version'
  | 'Apply remote event'
  | 'notifyLocalViewChanges'
  | 'Remote document keys'
  | 'Collect garbage'
  | 'maybeGarbageCollectMultiClientState'
  | 'Lookup mutation documents'
  | 'Get target data'
  | 'Get new document changes'
  | 'Synchronize last document change read time'
  | 'updateClientMetadataAndTryBecomePrimary'
  | 'getHighestListenSequenceNumber';

/**
 * Union type for each step. The step consists of exactly one `field`
 * set and optionally expected events in the `expect` field.
 */
export interface SpecStep {
  /** The index of the local client for multi-client spec tests. */
  clientIndex?: number; // PORTING NOTE: Only used by web multi-tab tests
  /** Listen to a new query (must be unique) */
  userListen?: SpecUserListen;
  /** Unlisten from a query (must be listened to) */
  userUnlisten?: SpecUserUnlisten;
  /** Perform a user initiated set */
  userSet?: SpecUserSet;
  /** Perform a user initiated patch */
  userPatch?: SpecUserPatch;
  /** Perform a user initiated delete */
  userDelete?: SpecUserDelete;
  /** Listens to a SnapshotsInSync event. */
  addSnapshotsInSyncListener?: true;
  /** Unlistens from a SnapshotsInSync event. */
  removeSnapshotsInSyncListener?: true;
  /** Loads a bundle from a string. */
  loadBundle?: string;

  /** Ack for a query in the watch stream */
  watchAck?: SpecWatchAck;
  /** Marks the query results as current */
  watchCurrent?: SpecWatchCurrent;
  /** Reset the results of a query */
  watchReset?: SpecWatchReset;
  /** Ack for remove or rejection of a query in the watch stream */
  watchRemove?: SpecWatchRemove;
  /** Document update in the watch stream */
  watchEntity?: SpecWatchEntity;
  /** Existence filter in the watch stream */
  watchFilter?: SpecWatchFilter;
  /** Snapshot ("NO_CHANGE") event in the watch stream. */
  watchSnapshot?: SpecWatchSnapshot;
  /** A step that the watch stream restarts. */
  watchStreamClose?: SpecWatchStreamClose;

  /** Ack the last write */
  writeAck?: SpecWriteAck;
  /** Fail a write */
  failWrite?: SpecWriteFailure;

  /** Fails the listed database actions. */
  failDatabase?: false | PersistenceAction[];

  /**
   * Run a queued timer task (without waiting for the delay to expire). See
   * TimerId enum definition for possible values).
   */
  runTimer?: string;

  /**
   * Process all events currently enqueued in the AsyncQueue.
   */
  drainQueue?: true;

  /** Enable or disable RemoteStore's network connection. */
  enableNetwork?: boolean;

  /** Clears the persistent storage in IndexedDB. */
  clearPersistence?: true;

  /** Changes the metadata state of a client instance. */
  applyClientState?: SpecClientState; // PORTING NOTE: Only used by web multi-tab tests

  /** Change to a new active user (specified by uid or null for anonymous). */
  changeUser?: string | null;

  /**
   * Restarts the SyncEngine from scratch, except re-uses persistence and auth
   * components. This allows you to queue writes, get documents into cache,
   * etc. and then simulate an app restart.
   */
  restart?: true;

  /** Shut down the client and close it network connection. */
  shutdown?: true;

  /**
   * Optional list of expected events.
   * If not provided, the test will fail if the step causes events to be raised.
   */
  expectedSnapshotEvents?: SnapshotEvent[];

  /**
   * Optional dictionary of expected states.
   */
  expectedState?: StateExpectation;

  /**
   * Optional expected number of onSnapshotsInSync callbacks to be called.
   * If not provided, the test will fail if the step causes events to be raised.
   */
  expectedSnapshotsInSyncEvents?: number;
}

/** [<target-id>, <query-path>] */
export type SpecUserListen = [TargetId, string | SpecQuery];

/** [<target-id>, <query-path>] */
export type SpecUserUnlisten = [TargetId, string | SpecQuery];

/** [<key>, <value>] */
export type SpecUserSet = [string, JsonObject<unknown>];

/** [<key>, <patches>] */
export type SpecUserPatch = [string, JsonObject<unknown>];

/** key */
export type SpecUserDelete = string;

/** [<target-id>, ...] */
export type SpecWatchAck = TargetId[];

/** [[<target-id>, ...], <resume-token>] */
export type SpecWatchCurrent = [TargetId[], string];

/** [<target-id>, ...] */
export type SpecWatchReset = TargetId[];

export interface SpecError {
  code: number;
  message: string;
}

export interface SpecWatchRemove {
  targetIds: TargetId[];
  cause?: SpecError;
}

export interface SpecWatchSnapshot {
  version: TestSnapshotVersion;
  targetIds: TargetId[];
  resumeToken?: string;
}

export interface SpecWatchStreamClose {
  error: SpecError;
  runBackoffTimer: boolean;
}

export interface SpecWriteAck {
  /** The version the backend uses to ack the write. */
  version: TestSnapshotVersion;
  /**
   * Whether we should keep the write in our internal queue. This should only
   * be set to 'true' if the client ignores the write (e.g. a secondary client
   * which ignores write acknowledgments).
   *
   * Defaults to false.
   */
  // PORTING NOTE: Multi-Tab only.
  keepInQueue?: boolean;
}

export interface SpecWriteFailure {
  /** The error the backend uses to fail the write. */
  error: SpecError;
  /**
   * Whether we should keep the write in our internal queue. This should be set
   * to 'true' for transient errors or if the client ignores the failure
   * (e.g. a secondary client which ignores write rejections).
   *
   * Defaults to false.
   */
  keepInQueue?: boolean;
}

export interface SpecWatchEntity {
  // exactly one of key, doc or docs is set
  key?: string;
  /** [<key>, <version>, <value>] */
  doc?: SpecDocument;
  /** [<key>, <version>, <value>][] */
  docs?: SpecDocument[];
  /** [<target-id>, ...] */
  targets?: TargetId[];
  /** [<target-id>, ...] */
  removedTargets?: TargetId[];
}

// PORTING NOTE: Only used by web multi-tab tests.
export interface SpecClientState {
  /** The visibility state of the browser tab running the client. */
  visibility?: VisibilityState;
  /** Whether this tab should try to forcefully become primary. */
  primary?: true;
}

/**
 * [[<target-id>, ...], <key>, ...]
 * Note that the last parameter is really of type ...string (spread operator)
 * The filter is based of a list of keys to match in the existence filter
 */
export interface SpecWatchFilter
  extends Array<TargetId[] | string | undefined> {
  '0': TargetId[];
  '1': string | undefined;
}

export type SpecLimitType = 'LimitToFirst' | 'LimitToLast';

/**
 * [field, op, value]
 * Op must be the `name` of an `Operator`.
 */
export type SpecQueryFilter = [string, string, unknown];

/**
 * [field, direction]
 * Direction can be 'asc' or 'desc'.
 */
export type SpecQueryOrderBy = [string, string];

/**
 * A representation of a query.
 */
export interface SpecQuery {
  path: string;
  collectionGroup?: string;
  limit?: number;
  limitType?: SpecLimitType;
  filters?: SpecQueryFilter[];
  orderBys?: SpecQueryOrderBy[];
}

/**
 * [<key>, <version>, <value>, <doc-options> (optional), ...]
 * Represents a document. <value> is null for deleted documents.
 * Doc options are:
 *   'local': document has local modifications
 */
export interface SpecDocument {
  key: string;
  version: TestSnapshotVersion;
  value: JsonObject<unknown> | null;
  options?: DocumentOptions;
}

export interface SnapshotEvent {
  query: SpecQuery;
  errorCode?: number;
  fromCache?: boolean;
  hasPendingWrites?: boolean;
  added?: SpecDocument[];
  removed?: SpecDocument[];
  modified?: SpecDocument[];
  metadata?: SpecDocument[];
}

export interface StateExpectation {
  /** Number of outstanding writes in the datastore queue. */
  numOutstandingWrites?: number;
  /** Number of clients currently marked active. Used in multi-client tests. */
  numActiveClients?: number;
  /** Number of requests sent to the write stream. */
  writeStreamRequestCount?: number;
  /** Number of requests sent to the watch stream. */
  watchStreamRequestCount?: number;
  /**
   * Current documents in limbo that have an active target.
   * Verified in each step until overwritten.
   */
  activeLimboDocs?: string[];
  /**
   * Current documents in limbo that are enqueued and therefore do not have an
   * active target.
   * Verified in each step until overwritten.
   */
  enqueuedLimboDocs?: string[];
  /**
   * Whether the instance holds the primary lease. Used in multi-client tests.
   */
  isPrimary?: boolean;
  /** Whether the client is shutdown. */
  isShutdown?: boolean;
  /**
   * Current expected active targets. Verified in each step until overwritten.
   */
  activeTargets?: ActiveTargetMap;
  /**
   * Expected set of callbacks for previously written docs.
   */
  userCallbacks?: {
    acknowledgedDocs: string[];
    rejectedDocs: string[];
  };
}

async function clearCurrentPrimaryLease(): Promise<void> {
  const db = await SimpleDb.openOrCreate(
    INDEXEDDB_TEST_DATABASE_NAME,
    SCHEMA_VERSION,
    new SchemaConverter(TEST_SERIALIZER)
  );
  await db.runTransaction('readwrite', [DbPrimaryClient.store], txn => {
    const primaryClientStore = txn.store<DbPrimaryClientKey, DbPrimaryClient>(
      DbPrimaryClient.store
    );
    return primaryClientStore.delete(DbPrimaryClient.key);
  });
  db.close();
}<|MERGE_RESOLUTION|>--- conflicted
+++ resolved
@@ -117,9 +117,6 @@
 } from './spec_test_components';
 import { IndexedDbPersistence } from '../../../src/local/indexeddb_persistence';
 import { BundleReader } from '../../../src/util/bundle_reader';
-<<<<<<< HEAD
-import { LoadBundleTaskImpl } from '../../../src/core/bundle';
-=======
 import { LoadBundleTask } from '../../../src/api/bundle';
 import { encodeBase64 } from '../../../src/platform/base64';
 import {
@@ -129,7 +126,7 @@
 } from '../../util/test_platform';
 import { toByteStreamReader } from '../../../src/platform/byte_stream_reader';
 import { logWarn } from '../../../src/util/log';
->>>>>>> 2bfa1853
+import { newTextEncoder } from '../../../src/platform/dom';
 
 const ARBITRARY_SEQUENCE_NUMBER = 2;
 
@@ -459,17 +456,8 @@
   }
 
   private async doLoadBundle(bundle: string): Promise<void> {
-<<<<<<< HEAD
-    const reader = new BundleReader(new TextEncoder().encode(bundle));
-    const task = new LoadBundleTaskImpl();
-    this.queue.enqueueAndForget(() => {
-      return this.syncEngine.loadBundle(reader, task);
-    });
-
-    await task;
-=======
     const reader = new BundleReader(
-      toByteStreamReader(new TextEncoder().encode(bundle))
+      toByteStreamReader(newTextEncoder().encode(bundle))
     );
     const task = new LoadBundleTask();
     return this.queue.enqueue(async () => {
@@ -478,7 +466,6 @@
         logWarn(`Loading bundle failed with ${e}`);
       });
     });
->>>>>>> 2bfa1853
   }
 
   private doMutations(mutations: Mutation[]): Promise<void> {
