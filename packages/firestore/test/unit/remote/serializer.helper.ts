/**
 * @license
 * Copyright 2017 Google LLC
 *
 * Licensed under the Apache License, Version 2.0 (the "License");
 * you may not use this file except in compliance with the License.
 * You may obtain a copy of the License at
 *
 *   http://www.apache.org/licenses/LICENSE-2.0
 *
 * Unless required by applicable law or agreed to in writing, software
 * distributed under the License is distributed on an "AS IS" BASIS,
 * WITHOUT WARRANTIES OR CONDITIONS OF ANY KIND, either express or implied.
 * See the License for the specific language governing permissions and
 * limitations under the License.
 */

import { expect } from 'chai';

import {
  arrayRemove,
  arrayUnion,
  Bytes,
  DocumentReference,
  GeoPoint,
  increment,
  refEqual,
  serverTimestamp,
  Timestamp
} from '../../../src';
import { ExpUserDataWriter } from '../../../src/api/reference_impl';
import { DatabaseId } from '../../../src/core/database_info';
import {
  LimitType,
  queryToTarget,
  queryWithEndAt,
  queryWithLimit,
  queryWithStartAt
} from '../../../src/core/query';
import { SnapshotVersion } from '../../../src/core/snapshot_version';
import {
  ArrayContainsAnyFilter,
  ArrayContainsFilter,
  CompositeFilter,
  Direction,
  FieldFilter,
  Filter,
  filterEquals,
  InFilter,
  KeyFieldFilter,
  NotInFilter,
  Operator,
  OrderBy,
  Target,
  targetEquals,
  TargetImpl
} from '../../../src/core/target';
import { parseQueryValue } from '../../../src/lite-api/user_data_reader';
import { TargetData, TargetPurpose } from '../../../src/local/target_data';
import { FieldMask } from '../../../src/model/field_mask';
import {
  DeleteMutation,
  Mutation,
  mutationEquals,
  Precondition,
  SetMutation,
  VerifyMutation
} from '../../../src/model/mutation';
import { DOCUMENT_KEY_NAME, FieldPath } from '../../../src/model/path';
import * as api from '../../../src/protos/firestore_proto_api';
import {
  fromDirection,
  fromDocument,
  fromDocumentMask,
  fromDocumentsTarget,
  decodeFieldFilter,
  fromMutation,
  fromName,
  fromOperatorName,
  fromPropertyOrder,
  fromQueryTarget,
  decodeUnaryFilter,
  fromWatchChange,
  JsonProtoSerializer,
  toBytes,
  toDirection,
  toDocument,
  toDocumentMask,
  toDocumentsTarget,
  toListenRequestLabels,
  toMutation,
  toMutationDocument,
  toName,
  toOperatorName,
  toPropertyOrder,
  toQueryTarget,
  toTarget,
<<<<<<< HEAD
  encodeUnaryOrFieldFilter,
  toVersion,
  decodeCompositeFilter,
  encodeCompositeFilter
=======
  toUnaryOrFieldFilter,
  toVersion,
  fromCompositeFilter,
  toCompositeFilter
>>>>>>> 1e330505
} from '../../../src/remote/serializer';
import {
  DocumentWatchChange,
  WatchTargetChange,
  WatchTargetChangeState
} from '../../../src/remote/watch_change';
import { ByteString } from '../../../src/util/byte_string';
import { Code, FirestoreError } from '../../../src/util/error';
import { firestore } from '../../util/api_helpers';
import { addEqualityMatcher } from '../../util/equality_matcher';
import {
  bound,
  byteStringFromString,
  deletedDoc,
  deleteMutation,
  doc,
  field,
  filter,
  andFilter,
  orFilter,
  key,
  orderBy,
  patchMutation,
  query,
  ref,
  setMutation,
  testUserDataReader,
  version,
  wrap,
  wrapObject
} from '../../util/helpers';

const userDataWriter = new ExpUserDataWriter(firestore());
const protobufJsonReader = testUserDataReader(/* useProto3Json= */ true);
const protoJsReader = testUserDataReader(/* useProto3Json= */ false);

// TODO(orquery) update this to 'OR' when or is supported by the proto library
const protoCompositeFilterOrOp: api.CompositeFilterOp = 'OPERATOR_UNSPECIFIED';

/**
 * Runs the serializer test with an optional ProtobufJS verification step
 * (only provided in Node).
 *
 * These tests are initialized in 'serializer.browser.test.ts' and
 * 'serializer.node.test.ts'.
 */
export function serializerTest(
  protobufJsVerifier: (jsonValue: api.Value) => void = () => {}
): void {
  describe('Serializer', () => {
    const partition = new DatabaseId('p', 'd');
    const s = new JsonProtoSerializer(partition, /* useProto3Json= */ false);

    /**
     * Wraps the given target in TargetData. This is useful because the APIs we're
     * testing accept TargetData, but for the most part we're just testing
     * variations on Target.
     */
    function wrapTargetData(target: Target): TargetData {
      return new TargetData(target, 1, TargetPurpose.Listen, 2);
    }

    describe('converts value', () => {
      addEqualityMatcher({ equalsFn: filterEquals, forType: FieldFilter });

      /**
       * Verifies full round-trip of encoding/decoding fieldValue objects:
       *
       * 1. Encoding: FieldValue => JSON proto => protobufJS proto
       * 2. Decoding: protobufJS proto => JSON proto => FieldValue
       */
      function verifyFieldValueRoundTrip(opts: {
        /** The FieldValue to test. */
        value: unknown;
        /** The expected one_of field to be used (e.g. 'nullValue') */
        valueType: string;
        /** The expected JSON value for the field (e.g. 'NULL_VALUE') */
        jsonValue: unknown;
        /** The expected ProtoJS value. */
        protoJsValue?: unknown;
        /**
         * If true, uses the proto3Json serializer (and skips the round-trip
         * through protobufJs).
         */
        useProto3Json?: boolean;
      }): void {
        let { value, valueType, jsonValue, protoJsValue } = opts;
        protoJsValue = protoJsValue ?? jsonValue;

        // Convert value to JSON and verify.
        const actualJsonProto = parseQueryValue(
          protobufJsonReader,
          'verifyFieldValueRoundTrip',
          value
        );
        expect(actualJsonProto).to.deep.equal({ [valueType]: jsonValue });
        const actualReturnFieldValue =
          userDataWriter.convertValue(actualJsonProto);

        if (
          actualReturnFieldValue instanceof DocumentReference &&
          value instanceof DocumentReference
        ) {
          expect(refEqual(actualReturnFieldValue, value)).to.be.true;
        } else {
          expect(actualReturnFieldValue).to.deep.equal(value);
        }

        // Convert value to ProtoJs and verify.
        const actualProtoJsProto = parseQueryValue(
          protoJsReader,
          'verifyFieldValueRoundTrip',
          value
        );
        expect(actualProtoJsProto).to.deep.equal({ [valueType]: protoJsValue });
        const actualProtoJsReturnFieldValue =
          userDataWriter.convertValue(actualProtoJsProto);
        expect(actualProtoJsReturnFieldValue).to.deep.equal(value);

        // If we're using protobufJs JSON (not Proto3Json), then round-trip through protobufjs.
        if (!opts.useProto3Json && protobufJsVerifier) {
          protobufJsVerifier(actualProtoJsProto);
        }
      }

      it('converts NullValue', () => {
        verifyFieldValueRoundTrip({
          value: null,
          valueType: 'nullValue',
          jsonValue: 'NULL_VALUE'
        });
      });

      it('converts BooleanValue', () => {
        const examples = [true, false];
        for (const example of examples) {
          verifyFieldValueRoundTrip({
            value: example,
            valueType: 'booleanValue',
            jsonValue: example
          });
        }
      });

      it('converts IntegerValue', () => {
        const examples = [
          Number.MIN_SAFE_INTEGER,
          -100,
          -1,
          0,
          1,
          100,
          Number.MAX_SAFE_INTEGER
        ];
        for (const example of examples) {
          verifyFieldValueRoundTrip({
            value: example,
            valueType: 'integerValue',
            jsonValue: '' + example
          });
        }
      });

      it('converts DoubleValue', () => {
        const examples = [
          Number.MIN_VALUE,
          -10.1,
          -1.1,
          0.1,
          1.1,
          10.1,
          Number.MAX_VALUE
        ];
        for (const example of examples) {
          verifyFieldValueRoundTrip({
            value: example,
            valueType: 'doubleValue',
            jsonValue: example
          });
        }
      });

      it('converts NaN', () => {
        verifyFieldValueRoundTrip({
          value: NaN,
          valueType: 'doubleValue',
          jsonValue: 'NaN',
          protoJsValue: NaN
        });
      });

      it('converts Infinity', () => {
        verifyFieldValueRoundTrip({
          value: Number.POSITIVE_INFINITY,
          valueType: 'doubleValue',
          jsonValue: 'Infinity',
          protoJsValue: Number.POSITIVE_INFINITY
        });

        verifyFieldValueRoundTrip({
          value: Number.NEGATIVE_INFINITY,
          valueType: 'doubleValue',
          jsonValue: '-Infinity',
          protoJsValue: Number.NEGATIVE_INFINITY
        });
      });

      it('converts StringValue', () => {
        const examples = [
          '',
          'a',
          'abc def',
          'æ',
          '\u0000\ud7ff\ue000\uffff',
          '(╯°□°）╯︵ ┻━┻'
        ];
        for (const example of examples) {
          verifyFieldValueRoundTrip({
            value: example,
            valueType: 'stringValue',
            jsonValue: example
          });
        }
      });

      it('converts TimestampValue from proto', () => {
        const examples = [
          new Timestamp(1451730050, 850000000),
          new Timestamp(1466160615, 0)
        ];

        const expectedJson = [
          '2016-01-02T10:20:50.850000000Z',
          '2016-06-17T10:50:15.000000000Z'
        ];

        const expectedProtoJs = [
          { seconds: '1451730050', nanos: 850000000 },
          { seconds: '1466160615', nanos: 0 }
        ];

        for (let i = 0; i < examples.length; i++) {
          verifyFieldValueRoundTrip({
            value: examples[i],
            valueType: 'timestampValue',
            jsonValue: expectedJson[i],
            protoJsValue: expectedProtoJs[i]
          });
        }
      });

      it('converts TimestampValue from string', () => {
        expect(
          userDataWriter.convertValue({
            timestampValue: '2017-03-07T07:42:58.916123456Z'
          })
        ).to.deep.equal(new Timestamp(1488872578, 916123456));

        expect(
          userDataWriter.convertValue({
            timestampValue: '2017-03-07T07:42:58.916123Z'
          })
        ).to.deep.equal(new Timestamp(1488872578, 916123000));

        expect(
          userDataWriter.convertValue({
            timestampValue: '2017-03-07T07:42:58.916Z'
          })
        ).to.deep.equal(new Timestamp(1488872578, 916000000));

        expect(
          userDataWriter.convertValue({
            timestampValue: '2017-03-07T07:42:58Z'
          })
        ).to.deep.equal(new Timestamp(1488872578, 0));
      });

      it('converts TimestampValue to string (useProto3Json=true)', () => {
        expect(
          parseQueryValue(
            protobufJsonReader,
            'timestampConversion',
            new Timestamp(1488872578, 916123000)
          )
        ).to.deep.equal({ timestampValue: '2017-03-07T07:42:58.916123000Z' });

        expect(
          parseQueryValue(
            protobufJsonReader,
            'timestampConversion',
            new Timestamp(1488872578, 916000000)
          )
        ).to.deep.equal({ timestampValue: '2017-03-07T07:42:58.916000000Z' });

        expect(
          parseQueryValue(
            protobufJsonReader,
            'timestampConversion',
            new Timestamp(1488872578, 916000)
          )
        ).to.deep.equal({ timestampValue: '2017-03-07T07:42:58.000916000Z' });

        expect(
          parseQueryValue(
            protobufJsonReader,
            'timestampConversion',
            new Timestamp(1488872578, 0)
          )
        ).to.deep.equal({ timestampValue: '2017-03-07T07:42:58.000000000Z' });
      });

      it('converts GeoPointValue', () => {
        const example = new GeoPoint(1.23, 4.56);
        const expected = {
          latitude: 1.23,
          longitude: 4.56
        };

        verifyFieldValueRoundTrip({
          value: example,
          valueType: 'geoPointValue',
          jsonValue: expected
        });
      });

      it('converts BlobValue', () => {
        const bytes = new Uint8Array([0, 1, 2, 3, 4, 5]);

        verifyFieldValueRoundTrip({
          value: Bytes.fromUint8Array(bytes),
          valueType: 'bytesValue',
          jsonValue: 'AAECAwQF',
          protoJsValue: bytes
        });
      });

      it('converts ArrayValue', () => {
        const value = [true, 'foo'];
        const jsonValue = {
          values: [{ booleanValue: true }, { stringValue: 'foo' }]
        };
        verifyFieldValueRoundTrip({
          value,
          valueType: 'arrayValue',
          jsonValue
        });
      });

      it('converts empty ArrayValue', () => {
        verifyFieldValueRoundTrip({
          value: [],
          valueType: 'arrayValue',
          jsonValue: { values: [] }
        });
      });

      it('converts empty ObjectValue', () => {
        verifyFieldValueRoundTrip({
          value: {},
          valueType: 'mapValue',
          jsonValue: { fields: {} }
        });
      });

      it('converts nested ObjectValues', () => {
        const original = {
          b: true,
          d: Number.MAX_VALUE,
          i: 1,
          n: null,
          a: [1, 'foo', { b: false }],
          o: {
            a: 100,
            b: 'bar',
            o: {
              c: 3
            }
          },
          s: 'foo'
        };
        const objValue = wrap(original);
        expect(userDataWriter.convertValue(objValue)).to.deep.equal(original);

        const expectedJson: api.Value = {
          mapValue: {
            fields: {
              b: { booleanValue: true },
              d: { doubleValue: Number.MAX_VALUE },
              i: { integerValue: '1' },
              n: { nullValue: 'NULL_VALUE' },
              a: {
                arrayValue: {
                  values: [
                    { integerValue: '1' },
                    { stringValue: 'foo' },
                    {
                      mapValue: {
                        fields: {
                          b: { booleanValue: false }
                        }
                      }
                    }
                  ]
                }
              },
              o: {
                mapValue: {
                  fields: {
                    a: { integerValue: '100' },
                    b: { stringValue: 'bar' },
                    o: {
                      mapValue: {
                        fields: {
                          c: { integerValue: '3' }
                        }
                      }
                    }
                  }
                }
              },
              s: { stringValue: 'foo' }
            }
          }
        };

        verifyFieldValueRoundTrip({
          value: original,
          valueType: 'mapValue',
          jsonValue: expectedJson.mapValue
        });
      });

      it('converts RefValue', () => {
        verifyFieldValueRoundTrip({
          value: ref('docs/1'),
          valueType: 'referenceValue',
          jsonValue:
            'projects/test-project/databases/(default)/documents/docs/1'
        });
      });
    });

    describe('toKey', () => {
      it('converts an empty key', () => {
        const obj = toName(s, key(''));
        expect(obj).to.deep.equal('projects/p/databases/d/documents');
      });

      it('converts a regular key', () => {
        const actual = toName(s, key('docs/1'));
        expect(actual).to.deep.equal('projects/p/databases/d/documents/docs/1');
      });

      it('converts a long key', () => {
        const actual = toName(
          s,
          key('users/' + Number.MAX_SAFE_INTEGER + '/profiles/primary')
        );
        expect(actual).to.deep.equal(
          'projects/p/databases/d/documents/users/' +
            Number.MAX_SAFE_INTEGER.toString() +
            '/profiles/primary'
        );
      });
    });

    describe('fromKey', () => {
      addEqualityMatcher();

      it('converts an empty key', () => {
        const expected = key('');
        const actual = fromName(s, toName(s, expected));
        expect(actual).to.deep.equal(expected);
      });

      it('converts a regular key', () => {
        const expected = key('docs/1/part/2');
        const actual = fromName(s, toName(s, expected));
        expect(actual).to.deep.equal(expected);
      });

      it('converts default-value containing key', () => {
        const expected = key('docs/1');
        const actual = fromName(s, toName(s, expected));
        expect(actual).to.deep.equal(expected);
      });
    });

    describe('toDocumentMask', () => {
      addEqualityMatcher();

      //TODO(b/34988481): Implement correct escaping
      // eslint-disable-next-line no-restricted-properties
      it.skip('converts a weird path', () => {
        const expected: api.DocumentMask = {
          fieldPaths: ['foo.`bar.baz\\qux`']
        };
        const mask = new FieldMask([
          FieldPath.fromServerFormat('foo.bar\\.baz\\\\qux')
        ]);
        const actual = toDocumentMask(mask);
        expect(actual).to.deep.equal(expected);
      });
    });

    describe('fromDocumentMask', () => {
      addEqualityMatcher();

      // TODO(b/34988481): Implement correct escaping
      // eslint-disable-next-line no-restricted-properties
      it.skip('converts a weird path', () => {
        const expected = new FieldMask([
          FieldPath.fromServerFormat('foo.bar\\.baz\\\\qux')
        ]);
        const proto: api.DocumentMask = { fieldPaths: ['foo.`bar.baz\\qux`'] };
        const actual = fromDocumentMask(proto);
        expect(actual).to.deep.equal(expected);
      });
    });

    describe('toMutation', () => {
      it('converts DeleteMutation', () => {
        const mutation = new DeleteMutation(key('docs/1'), Precondition.none());
        const result = toMutation(s, mutation);
        expect(result).to.deep.equal({
          delete: 'projects/p/databases/d/documents/docs/1'
        });
      });
    });

    describe('toMutation / fromMutation', () => {
      function verifyMutation(mutation: Mutation, proto: unknown): void {
        const serialized = toMutation(s, mutation);
        expect(serialized).to.deep.equal(proto);
        expect(mutationEquals(fromMutation(s, serialized), mutation));
      }

      it('SetMutation', () => {
        const mutation = setMutation('foo/bar', { a: 'b', num: 1 });
        const proto = {
          update: toMutationDocument(s, mutation.key, mutation.value)
        };
        verifyMutation(mutation, proto);
      });

      it('PatchMutation', () => {
        const mutation = patchMutation('bar/baz', {
          a: 'b',
          num: 1,
          'some.deep.thing': 2
        });
        const proto = {
          update: toMutationDocument(s, mutation.key, mutation.data),
          updateMask: toDocumentMask(mutation.fieldMask),
          currentDocument: { exists: true }
        };
        verifyMutation(mutation, proto);
      });

      it('PatchMutation without precondition', () => {
        const mutation = patchMutation(
          'bar/baz',
          { a: 'b', num: 1, 'some.deep.thing': 2 },
          Precondition.none()
        );
        const proto = {
          update: toMutationDocument(s, mutation.key, mutation.data),
          updateMask: toDocumentMask(mutation.fieldMask)
        };
        verifyMutation(mutation, proto);
      });

      it('DeleteMutation', () => {
        const mutation = deleteMutation('baz/quux');
        const proto = { delete: toName(s, mutation.key) };
        verifyMutation(mutation, proto);
      });

      it('ServerTimestamp transform', () => {
        const mutation = setMutation('baz/quux', {
          a: serverTimestamp(),
          'bar': serverTimestamp()
        });
        const proto = {
          update: toMutationDocument(s, mutation.key, mutation.value),
          updateTransforms: [
            { fieldPath: 'a', setToServerValue: 'REQUEST_TIME' },
            { fieldPath: 'bar', setToServerValue: 'REQUEST_TIME' }
          ]
        };
        verifyMutation(mutation, proto);

        const mutation2 = setMutation('baz/quux', {
          a: serverTimestamp()
        });
        const proto2 = {
          update: toMutationDocument(s, mutation2.key, mutation2.value),
          updateTransforms: [
            { fieldPath: 'a', setToServerValue: 'REQUEST_TIME' }
          ]
        };
        verifyMutation(mutation2, proto2);
      });

      it('Numeric Add transform', () => {
        const mutation = setMutation('baz/quux', {
          integer: increment(42),
          double: increment(13.37)
        });
        const proto = {
          update: toMutationDocument(s, mutation.key, mutation.value),
          updateTransforms: [
            { fieldPath: 'integer', increment: { integerValue: '42' } },
            { fieldPath: 'double', increment: { doubleValue: 13.37 } }
          ]
        };
        verifyMutation(mutation, proto);

        const mutation2 = setMutation('baz/quux', {
          integer: increment(42),
          double: increment(13.37)
        });
        const proto2 = {
          update: toMutationDocument(s, mutation2.key, mutation2.value),
          updateTransforms: [
            { fieldPath: 'integer', increment: { integerValue: '42' } },
            { fieldPath: 'double', increment: { doubleValue: 13.37 } }
          ]
        };
        verifyMutation(mutation2, proto2);
      });

      it('Array transforms', () => {
        const mutation = patchMutation('docs/1', {
          a: arrayUnion('a', 2),
          'bar.baz': arrayRemove({ x: 1 })
        });
        const proto = {
          update: toMutationDocument(s, mutation.key, mutation.data),
          updateMask: toDocumentMask(mutation.fieldMask),
          updateTransforms: [
            {
              fieldPath: 'a',
              appendMissingElements: {
                values: [wrap('a'), wrap(2)]
              }
            },
            {
              fieldPath: 'bar.baz',
              removeAllFromArray: { values: [wrap({ x: 1 })] }
            }
          ],
          currentDocument: { exists: true }
        };
        verifyMutation(mutation, proto);

        const mutation2 = setMutation('docs/1', {
          a: arrayUnion('a', 2),
          bar: arrayRemove({ x: 1 })
        });
        const proto2 = {
          update: toMutationDocument(s, mutation2.key, mutation2.value),
          updateTransforms: [
            {
              fieldPath: 'a',
              appendMissingElements: {
                values: [wrap('a'), wrap(2)]
              }
            },
            {
              fieldPath: 'bar',
              removeAllFromArray: { values: [wrap({ x: 1 })] }
            }
          ]
        };
        verifyMutation(mutation2, proto2);
      });

      it('SetMutation with precondition', () => {
        const mutation = new SetMutation(
          key('foo/bar'),
          wrapObject({ a: 'b', num: 1 }),
          Precondition.updateTime(version(4))
        );
        const proto = {
          update: toMutationDocument(s, mutation.key, mutation.value),
          currentDocument: {
            updateTime: { seconds: '0', nanos: 4000 }
          }
        };
        verifyMutation(mutation, proto);
      });

      it('VerifyMutation', () => {
        const mutation = new VerifyMutation(
          key('foo/bar'),
          Precondition.updateTime(version(4))
        );
        const proto = {
          verify: toName(s, mutation.key),
          currentDocument: {
            updateTime: { seconds: '0', nanos: 4000 }
          }
        };
        verifyMutation(mutation, proto);
      });
    });

    it('toDocument() / fromDocument', () => {
      const d = doc('foo/bar', 42, { a: 5, b: 'b' });
      const proto = {
        name: toName(s, d.key),
        fields: d.data.value.mapValue.fields,
        updateTime: toVersion(s, d.version)
      };
      const serialized = toDocument(s, d);
      expect(serialized).to.deep.equal(proto);
      expect(fromDocument(s, serialized, undefined).isEqual(d)).to.equal(true);
    });

<<<<<<< HEAD
    describe('encode/decode FieldFilter', () => {
=======
    describe('to/from UnaryOrieldFilter', () => {
>>>>>>> 1e330505
      addEqualityMatcher({ equalsFn: filterEquals, forType: FieldFilter });

      it('makes dotted-property names', () => {
        const path = new FieldPath(['item', 'part', 'top']);
        const input = FieldFilter.create(path, Operator.EQUAL, wrap('food'));
        const actual = encodeUnaryOrFieldFilter(input);
        expect(actual).to.deep.equal({
          fieldFilter: {
            field: { fieldPath: 'item.part.top' },
            op: 'EQUAL',
            value: { stringValue: 'food' }
          }
        });
        const roundtripped = decodeFieldFilter(actual);
        expect(roundtripped).to.deep.equal(input);
        expect(roundtripped).to.be.instanceof(FieldFilter);
      });

      it('converts NotEqual', () => {
        const input = filter('field', '!=', 42);
        const actual = encodeUnaryOrFieldFilter(input);
        expect(actual).to.deep.equal({
          fieldFilter: {
            field: { fieldPath: 'field' },
            op: 'NOT_EQUAL',
            value: { integerValue: '42' }
          }
        });
        const roundtripped = decodeFieldFilter(actual);
        expect(roundtripped).to.deep.equal(input);
        expect(roundtripped).to.be.instanceof(FieldFilter);
      });

      it('converts LessThan', () => {
        const input = filter('field', '<', 42);
        const actual = encodeUnaryOrFieldFilter(input);
        expect(actual).to.deep.equal({
          fieldFilter: {
            field: { fieldPath: 'field' },
            op: 'LESS_THAN',
            value: { integerValue: '42' }
          }
        });
        const roundtripped = decodeFieldFilter(actual);
        expect(roundtripped).to.deep.equal(input);
        expect(roundtripped).to.be.instanceof(FieldFilter);
      });

      it('converts LessThanOrEqual', () => {
        const input = filter('field', '<=', 'food');
        const actual = encodeUnaryOrFieldFilter(input);
        expect(actual).to.deep.equal({
          fieldFilter: {
            field: { fieldPath: 'field' },
            op: 'LESS_THAN_OR_EQUAL',
            value: { stringValue: 'food' }
          }
        });
        const roundtripped = decodeFieldFilter(actual);
        expect(roundtripped).to.deep.equal(input);
        expect(roundtripped).to.be.instanceof(FieldFilter);
      });

      it('converts GreaterThan', () => {
        const input = filter('field', '>', false);
        const actual = encodeUnaryOrFieldFilter(input);
        expect(actual).to.deep.equal({
          fieldFilter: {
            field: { fieldPath: 'field' },
            op: 'GREATER_THAN',
            value: { booleanValue: false }
          }
        });
        const roundtripped = decodeFieldFilter(actual);
        expect(roundtripped).to.deep.equal(input);
        expect(roundtripped).to.be.instanceof(FieldFilter);
      });

      it('converts GreaterThanOrEqual', () => {
        const input = filter('field', '>=', 1e100);
        const actual = encodeUnaryOrFieldFilter(input);
        expect(actual).to.deep.equal({
          fieldFilter: {
            field: { fieldPath: 'field' },
            op: 'GREATER_THAN_OR_EQUAL',
            value: { doubleValue: 1e100 }
          }
        });
        const roundtripped = decodeFieldFilter(actual);
        expect(roundtripped).to.deep.equal(input);
        expect(roundtripped).to.be.instanceof(FieldFilter);
      });

      it('converts key field', () => {
        const input = filter(DOCUMENT_KEY_NAME, '==', ref('coll/doc'));
        const actual = encodeUnaryOrFieldFilter(input);
        expect(actual).to.deep.equal({
          fieldFilter: {
            field: { fieldPath: '__name__' },
            op: 'EQUAL',
            value: {
              referenceValue:
                'projects/test-project/databases/(default)/documents/coll/doc'
            }
          }
        });
        const roundtripped = decodeFieldFilter(actual);
        expect(roundtripped).to.deep.equal(input);
        expect(roundtripped).to.be.instanceof(KeyFieldFilter);
      });

      it('converts array-contains', () => {
        const input = filter('field', 'array-contains', 42);
        const actual = encodeUnaryOrFieldFilter(input);
        expect(actual).to.deep.equal({
          fieldFilter: {
            field: { fieldPath: 'field' },
            op: 'ARRAY_CONTAINS',
            value: { integerValue: '42' }
          }
        });
        const roundtripped = decodeFieldFilter(actual);
        expect(roundtripped).to.deep.equal(input);
        expect(roundtripped).to.be.instanceof(ArrayContainsFilter);
      });

      it('converts IN', () => {
        const input = filter('field', 'in', [42]);
        const actual = encodeUnaryOrFieldFilter(input);
        expect(actual).to.deep.equal({
          fieldFilter: {
            field: { fieldPath: 'field' },
            op: 'IN',
            value: {
              arrayValue: {
                values: [
                  {
                    integerValue: '42'
                  }
                ]
              }
            }
          }
        });
        const roundtripped = decodeFieldFilter(actual);
        expect(roundtripped).to.deep.equal(input);
        expect(roundtripped).to.be.instanceof(InFilter);
      });

      it('converts not-in', () => {
        const input = filter('field', 'not-in', [42]);
        const actual = encodeUnaryOrFieldFilter(input);
        expect(actual).to.deep.equal({
          fieldFilter: {
            field: { fieldPath: 'field' },
            op: 'NOT_IN',
            value: {
              arrayValue: {
                values: [
                  {
                    integerValue: '42'
                  }
                ]
              }
            }
          }
        });
        const roundtripped = decodeFieldFilter(actual);
        expect(roundtripped).to.deep.equal(input);
        expect(roundtripped).to.be.instanceof(NotInFilter);
      });

      it('converts not-in with null', () => {
        const input = filter('field', 'not-in', [null]);
        const actual = encodeUnaryOrFieldFilter(input);
        expect(actual).to.deep.equal({
          fieldFilter: {
            field: { fieldPath: 'field' },
            op: 'NOT_IN',
            value: {
              arrayValue: {
                values: [
                  {
                    nullValue: 'NULL_VALUE'
                  }
                ]
              }
            }
          }
        });
        const roundtripped = decodeFieldFilter(actual);
        expect(roundtripped).to.deep.equal(input);
        expect(roundtripped).to.be.instanceof(NotInFilter);
      });

      it('converts array-contains-any', () => {
        const input = filter('field', 'array-contains-any', [42]);
        const actual = encodeUnaryOrFieldFilter(input);
        expect(actual).to.deep.equal({
          fieldFilter: {
            field: { fieldPath: 'field' },
            op: 'ARRAY_CONTAINS_ANY',
            value: {
              arrayValue: {
                values: [
                  {
                    integerValue: '42'
                  }
                ]
              }
            }
          }
        });
        const roundtripped = decodeFieldFilter(actual);
        expect(roundtripped).to.deep.equal(input);
        expect(roundtripped).to.be.instanceof(ArrayContainsAnyFilter);
      });
    });

    describe('encode/decode UnaryFilter', () => {
      addEqualityMatcher({ equalsFn: filterEquals, forType: FieldFilter });

      it('converts null', () => {
        const input = filter('field', '==', null);
        const actual = encodeUnaryOrFieldFilter(input);
        expect(actual).to.deep.equal({
          unaryFilter: {
            field: { fieldPath: 'field' },
            op: 'IS_NULL'
          }
        });
        expect(decodeUnaryFilter(actual)).to.deep.equal(input);
      });

      it('converts Nan', () => {
        const input = filter('field', '==', NaN);
        const actual = encodeUnaryOrFieldFilter(input);
        expect(actual).to.deep.equal({
          unaryFilter: {
            field: { fieldPath: 'field' },
            op: 'IS_NAN'
          }
        });
        expect(decodeUnaryFilter(actual)).to.deep.equal(input);
      });

      it('converts not null', () => {
        const input = filter('field', '!=', null);
        const actual = encodeUnaryOrFieldFilter(input);
        expect(actual).to.deep.equal({
          unaryFilter: {
            field: { fieldPath: 'field' },
            op: 'IS_NOT_NULL'
          }
        });
        expect(decodeUnaryFilter(actual)).to.deep.equal(input);
      });

      it('converts not NaN', () => {
        const input = filter('field', '!=', NaN);
        const actual = encodeUnaryOrFieldFilter(input);
        expect(actual).to.deep.equal({
          unaryFilter: {
            field: { fieldPath: 'field' },
            op: 'IS_NOT_NAN'
          }
        });
        expect(decodeUnaryFilter(actual)).to.deep.equal(input);
      });
    });

    describe('encode/decode CompositeFilter', () => {
      addEqualityMatcher({ equalsFn: filterEquals, forType: Filter });

      /* eslint-disable no-restricted-properties */
      it('converts deep collections', () => {
        const input = orFilter(
          filter('prop', '<', 42),
          andFilter(
            filter('author', '==', 'ehsann'),
            filter('tags', 'array-contains', 'pending'),
            orFilter(filter('version', '==', 4), filter('version', '==', NaN))
          )
        );

        // Encode
        const actual = encodeCompositeFilter(input);

        const propProtoFilter = {
          fieldFilter: {
            field: { fieldPath: 'prop' },
            op: 'LESS_THAN',
            value: { integerValue: '42' }
          }
        };

        const authorProtoFilter = {
          fieldFilter: {
            field: { fieldPath: 'author' },
            op: 'EQUAL',
            value: { stringValue: 'ehsann' }
          }
        };

        const tagsProtoFilter = {
          fieldFilter: {
            field: { fieldPath: 'tags' },
            op: 'ARRAY_CONTAINS',
            value: { stringValue: 'pending' }
          }
        };

        const versionProtoFilter = {
          fieldFilter: {
            field: { fieldPath: 'version' },
            op: 'EQUAL',
            value: { integerValue: '4' }
          }
        };

        const nanVersionProtoFilter = {
          unaryFilter: {
            field: { fieldPath: 'version' },
            op: 'IS_NAN'
          }
        };

        const innerOrProtoFilter = {
          compositeFilter: {
            op: protoCompositeFilterOrOp,
            filters: [versionProtoFilter, nanVersionProtoFilter]
          }
        };

        const innerAndProtoFilter = {
          compositeFilter: {
            op: 'AND',
            filters: [authorProtoFilter, tagsProtoFilter, innerOrProtoFilter]
          }
        };

        expect(actual).to.deep.equal({
          compositeFilter: {
            op: protoCompositeFilterOrOp,
            filters: [propProtoFilter, innerAndProtoFilter]
          }
        });

        // Decode
        const roundtripped = decodeCompositeFilter(actual);
        expect(roundtripped).to.deep.equal(input);
        expect(roundtripped).to.be.instanceof(CompositeFilter);
      });
    });

    describe('to/from CompositeFilter', () => {
      addEqualityMatcher({ equalsFn: filterEquals, forType: Filter });

      /* eslint-disable no-restricted-properties */
      it('converts deep collections', () => {
        const input = orFilter(
          filter('prop', '<', 42),
          andFilter(
            filter('author', '==', 'ehsann'),
            filter('tags', 'array-contains', 'pending'),
            orFilter(filter('version', '==', 4), filter('version', '==', NaN))
          )
        );

        // Encode
        const actual = toCompositeFilter(input);

        const propProtoFilter = {
          fieldFilter: {
            field: { fieldPath: 'prop' },
            op: 'LESS_THAN',
            value: { integerValue: '42' }
          }
        };

        const authorProtoFilter = {
          fieldFilter: {
            field: { fieldPath: 'author' },
            op: 'EQUAL',
            value: { stringValue: 'ehsann' }
          }
        };

        const tagsProtoFilter = {
          fieldFilter: {
            field: { fieldPath: 'tags' },
            op: 'ARRAY_CONTAINS',
            value: { stringValue: 'pending' }
          }
        };

        const versionProtoFilter = {
          fieldFilter: {
            field: { fieldPath: 'version' },
            op: 'EQUAL',
            value: { integerValue: '4' }
          }
        };

        const nanVersionProtoFilter = {
          unaryFilter: {
            field: { fieldPath: 'version' },
            op: 'IS_NAN'
          }
        };

        const innerOrProtoFilter = {
          compositeFilter: {
            op: protoCompositeFilterOrOp,
            filters: [versionProtoFilter, nanVersionProtoFilter]
          }
        };

        const innerAndProtoFilter = {
          compositeFilter: {
            op: 'AND',
            filters: [authorProtoFilter, tagsProtoFilter, innerOrProtoFilter]
          }
        };

        expect(actual).to.deep.equal({
          compositeFilter: {
            op: protoCompositeFilterOrOp,
            filters: [propProtoFilter, innerAndProtoFilter]
          }
        });

        // Decode
        const roundtripped = fromCompositeFilter(actual);
        expect(roundtripped).to.deep.equal(input);
        expect(roundtripped).to.be.instanceof(CompositeFilter);
      });
    });

    it('encodes listen request labels', () => {
      const target = queryToTarget(query('collection/key'));
      let targetData = new TargetData(target, 2, TargetPurpose.Listen, 3);

      let result = toListenRequestLabels(s, targetData);
      expect(result).to.be.null;

      targetData = new TargetData(target, 2, TargetPurpose.LimboResolution, 3);
      result = toListenRequestLabels(s, targetData);
      expect(result).to.deep.equal({ 'goog-listen-tags': 'limbo-document' });

      targetData = new TargetData(
        target,
        2,
        TargetPurpose.ExistenceFilterMismatch,
        3
      );
      result = toListenRequestLabels(s, targetData);
      expect(result).to.deep.equal({
        'goog-listen-tags': 'existence-filter-mismatch'
      });
    });

    describe('toTarget', () => {
      addEqualityMatcher({ equalsFn: targetEquals, forType: TargetImpl });

      it('converts first-level key queries', () => {
        const q = queryToTarget(query('docs/1'));
        const result = toTarget(s, wrapTargetData(q));
        expect(result).to.deep.equal({
          documents: { documents: ['projects/p/databases/d/documents/docs/1'] },
          targetId: 1
        });
        const target = fromDocumentsTarget(toDocumentsTarget(s, q));
        expect(target).to.deep.equal(q);
      });

      it('converts first-level ancestor queries', () => {
        const q = queryToTarget(query('messages'));
        const result = toTarget(s, wrapTargetData(q));
        expect(result).to.deep.equal({
          query: {
            parent: 'projects/p/databases/d/documents',
            structuredQuery: {
              from: [{ collectionId: 'messages' }],
              orderBy: [
                {
                  field: { fieldPath: DOCUMENT_KEY_NAME },
                  direction: 'ASCENDING'
                }
              ]
            }
          },
          targetId: 1
        });
        expect(fromQueryTarget(toQueryTarget(s, q))).to.deep.equal(q);
      });

      it('converts nested ancestor queries', () => {
        const q = queryToTarget(query('rooms/1/messages/10/attachments'));
        const result = toTarget(s, wrapTargetData(q));
        const expected = {
          query: {
            parent: 'projects/p/databases/d/documents/rooms/1/messages/10',
            structuredQuery: {
              from: [{ collectionId: 'attachments' }],
              orderBy: [
                {
                  field: { fieldPath: DOCUMENT_KEY_NAME },
                  direction: 'ASCENDING'
                }
              ]
            }
          },
          targetId: 1
        };
        expect(result).to.deep.equal(expected);
        expect(fromQueryTarget(toQueryTarget(s, q))).to.deep.equal(q);
      });

      it('converts single filters at first-level collections', () => {
        const q = queryToTarget(query('docs', filter('prop', '<', 42)));
        const result = toTarget(s, wrapTargetData(q));
        const expected = {
          query: {
            parent: 'projects/p/databases/d/documents',
            structuredQuery: {
              from: [{ collectionId: 'docs' }],
              where: {
                fieldFilter: {
                  field: { fieldPath: 'prop' },
                  op: 'LESS_THAN',
                  value: { integerValue: '42' }
                }
              },
              orderBy: [
                {
                  field: { fieldPath: 'prop' },
                  direction: 'ASCENDING'
                },
                {
                  field: { fieldPath: DOCUMENT_KEY_NAME },
                  direction: 'ASCENDING'
                }
              ]
            }
          },
          targetId: 1
        };
        expect(result).to.deep.equal(expected);
        expect(fromQueryTarget(toQueryTarget(s, q))).to.deep.equal(q);
      });

      it('converts multiple filters at first-level collections', () => {
        const q = queryToTarget(
          query(
            'docs',
            filter('prop', '<', 42),
            filter('name', '==', 'dimond'),
            filter('nan', '==', NaN),
            filter('null', '==', null),
            filter('tags', 'array-contains', 'pending')
          )
        );
        const result = toTarget(s, wrapTargetData(q));
        const expected = {
          query: {
            parent: 'projects/p/databases/d/documents',
            structuredQuery: {
              from: [{ collectionId: 'docs' }],
              where: {
                compositeFilter: {
                  op: 'AND',
                  filters: [
                    {
                      fieldFilter: {
                        field: { fieldPath: 'prop' },
                        op: 'LESS_THAN',
                        value: { integerValue: '42' }
                      }
                    },
                    {
                      fieldFilter: {
                        field: { fieldPath: 'name' },
                        op: 'EQUAL',
                        value: { stringValue: 'dimond' }
                      }
                    },
                    {
                      unaryFilter: {
                        field: { fieldPath: 'nan' },
                        op: 'IS_NAN'
                      }
                    },
                    {
                      unaryFilter: {
                        field: { fieldPath: 'null' },
                        op: 'IS_NULL'
                      }
                    },
                    {
                      fieldFilter: {
                        field: { fieldPath: 'tags' },
                        op: 'ARRAY_CONTAINS',
                        value: { stringValue: 'pending' }
                      }
                    }
                  ]
                }
              },
              orderBy: [
                {
                  field: { fieldPath: 'prop' },
                  direction: 'ASCENDING'
                },
                {
                  field: { fieldPath: DOCUMENT_KEY_NAME },
                  direction: 'ASCENDING'
                }
              ]
            }
          },
          targetId: 1
        };
        expect(result).to.deep.equal(expected);
        expect(fromQueryTarget(toQueryTarget(s, q))).to.deep.equal(q);
      });

      it('converts single filters on deeper collections', () => {
        const q = queryToTarget(
          query('rooms/1/messages/10/attachments', filter('prop', '<', 42))
        );
        const result = toTarget(s, wrapTargetData(q));
        const expected = {
          query: {
            parent: 'projects/p/databases/d/documents/rooms/1/messages/10',
            structuredQuery: {
              from: [{ collectionId: 'attachments' }],
              where: {
                fieldFilter: {
                  field: { fieldPath: 'prop' },
                  op: 'LESS_THAN',
                  value: { integerValue: '42' }
                }
              },
              orderBy: [
                {
                  field: { fieldPath: 'prop' },
                  direction: 'ASCENDING'
                },
                {
                  field: { fieldPath: DOCUMENT_KEY_NAME },
                  direction: 'ASCENDING'
                }
              ]
            }
          },
          targetId: 1
        };
        expect(result).to.deep.equal(expected);
        expect(fromQueryTarget(toQueryTarget(s, q))).to.deep.equal(q);
      });

      it('converts multi-layer composite filters with OR at the first layer', () => {
        const q = queryToTarget(
          query(
            'docs',
            orFilter(
              filter('prop', '<', 42),
              filter('name', '==', 'dimond'),
              andFilter(
                filter('nan', '==', NaN),
                filter('null', '==', null),
                filter('tags', 'array-contains', 'pending')
              )
            )
          )
        );
        const result = toTarget(s, wrapTargetData(q));
        const expected = {
          query: {
            parent: 'projects/p/databases/d/documents',
            structuredQuery: {
              from: [{ collectionId: 'docs' }],
              where: {
                compositeFilter: {
                  op: protoCompositeFilterOrOp,
                  filters: [
                    {
                      fieldFilter: {
                        field: { fieldPath: 'prop' },
                        op: 'LESS_THAN',
                        value: { integerValue: '42' }
                      }
                    },
                    {
                      fieldFilter: {
                        field: { fieldPath: 'name' },
                        op: 'EQUAL',
                        value: { stringValue: 'dimond' }
                      }
                    },
                    {
                      compositeFilter: {
                        op: 'AND',
                        filters: [
                          {
                            unaryFilter: {
                              field: { fieldPath: 'nan' },
                              op: 'IS_NAN'
                            }
                          },
                          {
                            unaryFilter: {
                              field: { fieldPath: 'null' },
                              op: 'IS_NULL'
                            }
                          },
                          {
                            fieldFilter: {
                              field: { fieldPath: 'tags' },
                              op: 'ARRAY_CONTAINS',
                              value: { stringValue: 'pending' }
                            }
                          }
                        ]
                      }
                    }
                  ]
                }
              },
              orderBy: [
                {
                  field: { fieldPath: 'prop' },
                  direction: 'ASCENDING'
                },
                {
                  field: { fieldPath: DOCUMENT_KEY_NAME },
                  direction: 'ASCENDING'
                }
              ]
            }
          },
          targetId: 1
        };
        expect(result).to.deep.equal(expected);
        expect(fromQueryTarget(toQueryTarget(s, q))).to.deep.equal(q);
      });

      it('converts multi-layer composite filters with AND at the first layer', () => {
        const q = queryToTarget(
          query(
            'docs',
            andFilter(
              filter('prop', '<', 42),
              filter('name', '==', 'dimond'),
              orFilter(
                filter('nan', '==', NaN),
                filter('null', '==', null),
                filter('tags', 'array-contains', 'pending')
              )
            )
          )
        );
        const result = toTarget(s, wrapTargetData(q));
        const expected = {
          query: {
            parent: 'projects/p/databases/d/documents',
            structuredQuery: {
              from: [{ collectionId: 'docs' }],
              where: {
                compositeFilter: {
                  op: 'AND',
                  filters: [
                    {
                      fieldFilter: {
                        field: { fieldPath: 'prop' },
                        op: 'LESS_THAN',
                        value: { integerValue: '42' }
                      }
                    },
                    {
                      fieldFilter: {
                        field: { fieldPath: 'name' },
                        op: 'EQUAL',
                        value: { stringValue: 'dimond' }
                      }
                    },
                    {
                      compositeFilter: {
                        op: protoCompositeFilterOrOp,
                        filters: [
                          {
                            unaryFilter: {
                              field: { fieldPath: 'nan' },
                              op: 'IS_NAN'
                            }
                          },
                          {
                            unaryFilter: {
                              field: { fieldPath: 'null' },
                              op: 'IS_NULL'
                            }
                          },
                          {
                            fieldFilter: {
                              field: { fieldPath: 'tags' },
                              op: 'ARRAY_CONTAINS',
                              value: { stringValue: 'pending' }
                            }
                          }
                        ]
                      }
                    }
                  ]
                }
              },
              orderBy: [
                {
                  field: { fieldPath: 'prop' },
                  direction: 'ASCENDING'
                },
                {
                  field: { fieldPath: DOCUMENT_KEY_NAME },
                  direction: 'ASCENDING'
                }
              ]
            }
          },
          targetId: 1
        };
        expect(result).to.deep.equal(expected);
        expect(fromQueryTarget(toQueryTarget(s, q))).to.deep.equal(q);
      });

      it('converts order bys', () => {
        const q = queryToTarget(query('docs', orderBy('prop', 'asc')));
        const result = toTarget(s, wrapTargetData(q));
        const expected = {
          query: {
            parent: 'projects/p/databases/d/documents',
            structuredQuery: {
              from: [{ collectionId: 'docs' }],
              orderBy: [
                {
                  field: { fieldPath: 'prop' },
                  direction: 'ASCENDING'
                },
                {
                  field: { fieldPath: DOCUMENT_KEY_NAME },
                  direction: 'ASCENDING'
                }
              ]
            }
          },
          targetId: 1
        };
        expect(result).to.deep.equal(expected);
        expect(fromQueryTarget(toQueryTarget(s, q))).to.deep.equal(q);
      });

      it('converts limits', () => {
        const q = queryToTarget(
          queryWithLimit(query('docs'), 26, LimitType.First)
        );
        const result = toTarget(s, wrapTargetData(q));
        const expected = {
          query: {
            parent: 'projects/p/databases/d/documents',
            structuredQuery: {
              from: [{ collectionId: 'docs' }],
              orderBy: [
                {
                  field: { fieldPath: DOCUMENT_KEY_NAME },
                  direction: 'ASCENDING'
                }
              ],
              limit: { value: 26 }
            }
          },
          targetId: 1
        };
        expect(result).to.deep.equal(expected);
        expect(fromQueryTarget(toQueryTarget(s, q))).to.deep.equal(q);
      });

      it('converts startAt/endAt', () => {
        const q = queryToTarget(
          queryWithEndAt(
            queryWithStartAt(
              query('docs'),
              bound([ref('foo/bar')], /*inclusive=*/ true)
            ),
            bound([ref('foo/bar')], /*inclusive=*/ true)
          )
        );
        const result = toTarget(s, wrapTargetData(q));
        const expected = {
          query: {
            parent: 'projects/p/databases/d/documents',
            structuredQuery: {
              from: [{ collectionId: 'docs' }],
              orderBy: [
                {
                  field: { fieldPath: DOCUMENT_KEY_NAME },
                  direction: 'ASCENDING'
                }
              ],
              startAt: {
                values: [
                  {
                    referenceValue:
                      'projects/test-project/databases/(default)/documents/foo/bar'
                  }
                ],
                before: true
              },
              endAt: {
                values: [
                  {
                    referenceValue:
                      'projects/test-project/databases/(default)/documents/foo/bar'
                  }
                ],
                before: false
              }
            }
          },
          targetId: 1
        };
        expect(result).to.deep.equal(expected);
        expect(fromQueryTarget(toQueryTarget(s, q))).to.deep.equal(q);
      });

      it('converts resume tokens', () => {
        const q = queryToTarget(query('docs'));
        const result = toTarget(
          s,
          new TargetData(
            q,
            1,
            TargetPurpose.Listen,
            4,
            SnapshotVersion.min(),
            SnapshotVersion.min(),
            ByteString.fromUint8Array(new Uint8Array([1, 2, 3]))
          )
        );
        const expected = {
          query: {
            parent: 'projects/p/databases/d/documents',
            structuredQuery: {
              from: [{ collectionId: 'docs' }],
              orderBy: [
                {
                  field: { fieldPath: DOCUMENT_KEY_NAME },
                  direction: 'ASCENDING'
                }
              ]
            }
          },
          resumeToken: new Uint8Array([1, 2, 3]),
          targetId: 1
        };
        expect(result).to.deep.equal(expected);
      });
    });

    describe('to/from OperatorName', () => {
      addEqualityMatcher();

      it('contains all Operators', () => {
        const allOperators = [
          Operator.LESS_THAN,
          Operator.LESS_THAN_OR_EQUAL,
          Operator.EQUAL,
          Operator.NOT_EQUAL,
          Operator.GREATER_THAN,
          Operator.GREATER_THAN_OR_EQUAL,
          Operator.ARRAY_CONTAINS,
          Operator.IN,
          Operator.NOT_IN,
          Operator.ARRAY_CONTAINS_ANY
        ];

        for (const op of allOperators) {
          expect(fromOperatorName(toOperatorName(op))).to.deep.equal(op);
        }
      });
    });

    describe('to/from Direction', () => {
      addEqualityMatcher();

      it('contains all Directions', () => {
        const allDirections = [Direction.ASCENDING, Direction.DESCENDING];

        for (const dir of allDirections) {
          expect(fromDirection(toDirection(dir))).to.deep.equal(dir);
        }
      });
    });

    describe('to/from PropertyOrder', () => {
      it('renders ascending', () => {
        const orderBy = new OrderBy(field('a.b'), Direction.ASCENDING);
        const actual = toPropertyOrder(orderBy);
        const expected = {
          field: { fieldPath: 'a.b' },
          direction: 'ASCENDING'
        };
        expect(actual).to.deep.equal(expected);
        expect(fromPropertyOrder(actual)).to.deep.equal(orderBy);
      });

      it('renders descending', () => {
        const orderBy = new OrderBy(field('a.b.c'), Direction.DESCENDING);
        const actual = toPropertyOrder(orderBy);
        const expected = {
          field: { fieldPath: 'a.b.c' },
          direction: 'DESCENDING'
        };
        expect(actual).to.deep.equal(expected);
        expect(fromPropertyOrder(actual)).to.deep.equal(orderBy);
      });
    });

    describe('fromWatchChange', () => {
      addEqualityMatcher();

      // TODO(dimond): existence filter

      // TODO(dimond): RPC status cause
      it('converts target change with added', () => {
        const expected = new WatchTargetChange(
          WatchTargetChangeState.Added,
          [1, 4]
        );
        const actual = fromWatchChange(s, {
          targetChange: { targetChangeType: 'ADD', targetIds: [1, 4] }
        });
        expect(actual).to.deep.equal(expected);
      });

      it('converts target change with removed', () => {
        const expected = new WatchTargetChange(
          WatchTargetChangeState.Removed,
          [1, 4],
          byteStringFromString('token'),
          new FirestoreError(Code.CANCELLED, 'message')
        );
        const actual = fromWatchChange(s, {
          targetChange: {
            targetChangeType: 'REMOVE',
            targetIds: [1, 4],
            resumeToken: toBytes(s, byteStringFromString('token')),
            cause: { code: 1, message: 'message' }
          }
        });
        expect(actual).to.deep.equal(expected);
      });

      it('converts target change with no_change', () => {
        const expected = new WatchTargetChange(
          WatchTargetChangeState.NoChange,
          [1, 4]
        );
        const actual = fromWatchChange(s, {
          targetChange: {
            targetChangeType: 'NO_CHANGE',
            targetIds: [1, 4]
          }
        });
        expect(actual).to.deep.equal(expected);
      });

      it('converts target change with no_change (omitted in JSON)', () => {
        const expected = new WatchTargetChange(
          WatchTargetChangeState.NoChange,
          [1, 4]
        );
        const actual = fromWatchChange(s, {
          targetChange: {
            targetIds: [1, 4]
          }
        });
        expect(actual).to.deep.equal(expected);
      });

      it('converts target change with snapshot version', () => {
        const expected = new WatchTargetChange(
          WatchTargetChangeState.Removed,
          [1, 4],
          byteStringFromString('resume'),
          new FirestoreError(Code.CANCELLED, 'message')
        );
        const actual = fromWatchChange(s, {
          targetChange: {
            targetChangeType: 'REMOVE',
            targetIds: [1, 4],
            resumeToken: toBytes(s, byteStringFromString('resume')),
            cause: { code: 1, message: 'message' }
          }
        });
        expect(actual).to.deep.equal(expected);
      });

      it('converts document change with target ids', () => {
        const expected = new DocumentWatchChange(
          [1, 2],
          [],
          key('coll/1'),
          doc('coll/1', 5, { foo: 'bar' })
        );
        const actual = fromWatchChange(s, {
          documentChange: {
            document: {
              name: toName(s, key('coll/1')),
              fields: wrap({ foo: 'bar' }).mapValue!.fields,
              updateTime: toVersion(s, version(5))
            },
            targetIds: [1, 2]
          }
        });
        expect(actual).to.deep.equal(expected);
      });

      it('converts document change with removed target ids', () => {
        const expected = new DocumentWatchChange(
          [2],
          [1],
          key('coll/1'),
          doc('coll/1', 5, { foo: 'bar' })
        );
        const actual = fromWatchChange(s, {
          documentChange: {
            document: {
              name: toName(s, key('coll/1')),
              fields: wrap({ foo: 'bar' }).mapValue!.fields,
              updateTime: toVersion(s, version(5))
            },
            targetIds: [2],
            removedTargetIds: [1]
          }
        });
        expect(actual).to.deep.equal(expected);
      });

      it('converts document change with deletions', () => {
        const expected = new DocumentWatchChange(
          [],
          [1, 2],
          key('coll/1'),
          deletedDoc('coll/1', 5)
        );
        const actual = fromWatchChange(s, {
          documentDelete: {
            document: toName(s, key('coll/1')),
            readTime: toVersion(s, version(5)),
            removedTargetIds: [1, 2]
          }
        });
        expect(actual).to.deep.equal(expected);
      });

      it('converts document removes', () => {
        const expected = new DocumentWatchChange(
          [],
          [1, 2],
          key('coll/1'),
          null
        );
        const actual = fromWatchChange(s, {
          documentRemove: {
            document: toName(s, key('coll/1')),
            removedTargetIds: [1, 2]
          }
        });
        expect(actual).to.deep.equal(expected);
      });
    });
  });
}<|MERGE_RESOLUTION|>--- conflicted
+++ resolved
@@ -73,13 +73,13 @@
   fromDocument,
   fromDocumentMask,
   fromDocumentsTarget,
-  decodeFieldFilter,
+  fromFieldFilter,
   fromMutation,
   fromName,
   fromOperatorName,
   fromPropertyOrder,
   fromQueryTarget,
-  decodeUnaryFilter,
+  fromUnaryFilter,
   fromWatchChange,
   JsonProtoSerializer,
   toBytes,
@@ -95,17 +95,10 @@
   toPropertyOrder,
   toQueryTarget,
   toTarget,
-<<<<<<< HEAD
-  encodeUnaryOrFieldFilter,
-  toVersion,
-  decodeCompositeFilter,
-  encodeCompositeFilter
-=======
   toUnaryOrFieldFilter,
   toVersion,
   fromCompositeFilter,
   toCompositeFilter
->>>>>>> 1e330505
 } from '../../../src/remote/serializer';
 import {
   DocumentWatchChange,
@@ -826,17 +819,13 @@
       expect(fromDocument(s, serialized, undefined).isEqual(d)).to.equal(true);
     });
 
-<<<<<<< HEAD
-    describe('encode/decode FieldFilter', () => {
-=======
     describe('to/from UnaryOrieldFilter', () => {
->>>>>>> 1e330505
       addEqualityMatcher({ equalsFn: filterEquals, forType: FieldFilter });
 
       it('makes dotted-property names', () => {
         const path = new FieldPath(['item', 'part', 'top']);
         const input = FieldFilter.create(path, Operator.EQUAL, wrap('food'));
-        const actual = encodeUnaryOrFieldFilter(input);
+        const actual = toUnaryOrFieldFilter(input);
         expect(actual).to.deep.equal({
           fieldFilter: {
             field: { fieldPath: 'item.part.top' },
@@ -844,14 +833,14 @@
             value: { stringValue: 'food' }
           }
         });
-        const roundtripped = decodeFieldFilter(actual);
+        const roundtripped = fromFieldFilter(actual);
         expect(roundtripped).to.deep.equal(input);
         expect(roundtripped).to.be.instanceof(FieldFilter);
       });
 
       it('converts NotEqual', () => {
         const input = filter('field', '!=', 42);
-        const actual = encodeUnaryOrFieldFilter(input);
+        const actual = toUnaryOrFieldFilter(input);
         expect(actual).to.deep.equal({
           fieldFilter: {
             field: { fieldPath: 'field' },
@@ -859,14 +848,14 @@
             value: { integerValue: '42' }
           }
         });
-        const roundtripped = decodeFieldFilter(actual);
+        const roundtripped = fromFieldFilter(actual);
         expect(roundtripped).to.deep.equal(input);
         expect(roundtripped).to.be.instanceof(FieldFilter);
       });
 
       it('converts LessThan', () => {
         const input = filter('field', '<', 42);
-        const actual = encodeUnaryOrFieldFilter(input);
+        const actual = toUnaryOrFieldFilter(input);
         expect(actual).to.deep.equal({
           fieldFilter: {
             field: { fieldPath: 'field' },
@@ -874,14 +863,14 @@
             value: { integerValue: '42' }
           }
         });
-        const roundtripped = decodeFieldFilter(actual);
+        const roundtripped = fromFieldFilter(actual);
         expect(roundtripped).to.deep.equal(input);
         expect(roundtripped).to.be.instanceof(FieldFilter);
       });
 
       it('converts LessThanOrEqual', () => {
         const input = filter('field', '<=', 'food');
-        const actual = encodeUnaryOrFieldFilter(input);
+        const actual = toUnaryOrFieldFilter(input);
         expect(actual).to.deep.equal({
           fieldFilter: {
             field: { fieldPath: 'field' },
@@ -889,14 +878,14 @@
             value: { stringValue: 'food' }
           }
         });
-        const roundtripped = decodeFieldFilter(actual);
+        const roundtripped = fromFieldFilter(actual);
         expect(roundtripped).to.deep.equal(input);
         expect(roundtripped).to.be.instanceof(FieldFilter);
       });
 
       it('converts GreaterThan', () => {
         const input = filter('field', '>', false);
-        const actual = encodeUnaryOrFieldFilter(input);
+        const actual = toUnaryOrFieldFilter(input);
         expect(actual).to.deep.equal({
           fieldFilter: {
             field: { fieldPath: 'field' },
@@ -904,14 +893,14 @@
             value: { booleanValue: false }
           }
         });
-        const roundtripped = decodeFieldFilter(actual);
+        const roundtripped = fromFieldFilter(actual);
         expect(roundtripped).to.deep.equal(input);
         expect(roundtripped).to.be.instanceof(FieldFilter);
       });
 
       it('converts GreaterThanOrEqual', () => {
         const input = filter('field', '>=', 1e100);
-        const actual = encodeUnaryOrFieldFilter(input);
+        const actual = toUnaryOrFieldFilter(input);
         expect(actual).to.deep.equal({
           fieldFilter: {
             field: { fieldPath: 'field' },
@@ -919,14 +908,14 @@
             value: { doubleValue: 1e100 }
           }
         });
-        const roundtripped = decodeFieldFilter(actual);
+        const roundtripped = fromFieldFilter(actual);
         expect(roundtripped).to.deep.equal(input);
         expect(roundtripped).to.be.instanceof(FieldFilter);
       });
 
       it('converts key field', () => {
         const input = filter(DOCUMENT_KEY_NAME, '==', ref('coll/doc'));
-        const actual = encodeUnaryOrFieldFilter(input);
+        const actual = toUnaryOrFieldFilter(input);
         expect(actual).to.deep.equal({
           fieldFilter: {
             field: { fieldPath: '__name__' },
@@ -937,14 +926,14 @@
             }
           }
         });
-        const roundtripped = decodeFieldFilter(actual);
+        const roundtripped = fromFieldFilter(actual);
         expect(roundtripped).to.deep.equal(input);
         expect(roundtripped).to.be.instanceof(KeyFieldFilter);
       });
 
       it('converts array-contains', () => {
         const input = filter('field', 'array-contains', 42);
-        const actual = encodeUnaryOrFieldFilter(input);
+        const actual = toUnaryOrFieldFilter(input);
         expect(actual).to.deep.equal({
           fieldFilter: {
             field: { fieldPath: 'field' },
@@ -952,14 +941,14 @@
             value: { integerValue: '42' }
           }
         });
-        const roundtripped = decodeFieldFilter(actual);
+        const roundtripped = fromFieldFilter(actual);
         expect(roundtripped).to.deep.equal(input);
         expect(roundtripped).to.be.instanceof(ArrayContainsFilter);
       });
 
       it('converts IN', () => {
         const input = filter('field', 'in', [42]);
-        const actual = encodeUnaryOrFieldFilter(input);
+        const actual = toUnaryOrFieldFilter(input);
         expect(actual).to.deep.equal({
           fieldFilter: {
             field: { fieldPath: 'field' },
@@ -975,14 +964,14 @@
             }
           }
         });
-        const roundtripped = decodeFieldFilter(actual);
+        const roundtripped = fromFieldFilter(actual);
         expect(roundtripped).to.deep.equal(input);
         expect(roundtripped).to.be.instanceof(InFilter);
       });
 
       it('converts not-in', () => {
         const input = filter('field', 'not-in', [42]);
-        const actual = encodeUnaryOrFieldFilter(input);
+        const actual = toUnaryOrFieldFilter(input);
         expect(actual).to.deep.equal({
           fieldFilter: {
             field: { fieldPath: 'field' },
@@ -998,14 +987,14 @@
             }
           }
         });
-        const roundtripped = decodeFieldFilter(actual);
+        const roundtripped = fromFieldFilter(actual);
         expect(roundtripped).to.deep.equal(input);
         expect(roundtripped).to.be.instanceof(NotInFilter);
       });
 
       it('converts not-in with null', () => {
         const input = filter('field', 'not-in', [null]);
-        const actual = encodeUnaryOrFieldFilter(input);
+        const actual = toUnaryOrFieldFilter(input);
         expect(actual).to.deep.equal({
           fieldFilter: {
             field: { fieldPath: 'field' },
@@ -1021,14 +1010,14 @@
             }
           }
         });
-        const roundtripped = decodeFieldFilter(actual);
+        const roundtripped = fromFieldFilter(actual);
         expect(roundtripped).to.deep.equal(input);
         expect(roundtripped).to.be.instanceof(NotInFilter);
       });
 
       it('converts array-contains-any', () => {
         const input = filter('field', 'array-contains-any', [42]);
-        const actual = encodeUnaryOrFieldFilter(input);
+        const actual = toUnaryOrFieldFilter(input);
         expect(actual).to.deep.equal({
           fieldFilter: {
             field: { fieldPath: 'field' },
@@ -1044,65 +1033,65 @@
             }
           }
         });
-        const roundtripped = decodeFieldFilter(actual);
+        const roundtripped = fromFieldFilter(actual);
         expect(roundtripped).to.deep.equal(input);
         expect(roundtripped).to.be.instanceof(ArrayContainsAnyFilter);
       });
     });
 
-    describe('encode/decode UnaryFilter', () => {
+    describe('to/from UnaryFilter', () => {
       addEqualityMatcher({ equalsFn: filterEquals, forType: FieldFilter });
 
       it('converts null', () => {
         const input = filter('field', '==', null);
-        const actual = encodeUnaryOrFieldFilter(input);
+        const actual = toUnaryOrFieldFilter(input);
         expect(actual).to.deep.equal({
           unaryFilter: {
             field: { fieldPath: 'field' },
             op: 'IS_NULL'
           }
         });
-        expect(decodeUnaryFilter(actual)).to.deep.equal(input);
+        expect(fromUnaryFilter(actual)).to.deep.equal(input);
       });
 
       it('converts Nan', () => {
         const input = filter('field', '==', NaN);
-        const actual = encodeUnaryOrFieldFilter(input);
+        const actual = toUnaryOrFieldFilter(input);
         expect(actual).to.deep.equal({
           unaryFilter: {
             field: { fieldPath: 'field' },
             op: 'IS_NAN'
           }
         });
-        expect(decodeUnaryFilter(actual)).to.deep.equal(input);
+        expect(fromUnaryFilter(actual)).to.deep.equal(input);
       });
 
       it('converts not null', () => {
         const input = filter('field', '!=', null);
-        const actual = encodeUnaryOrFieldFilter(input);
+        const actual = toUnaryOrFieldFilter(input);
         expect(actual).to.deep.equal({
           unaryFilter: {
             field: { fieldPath: 'field' },
             op: 'IS_NOT_NULL'
           }
         });
-        expect(decodeUnaryFilter(actual)).to.deep.equal(input);
+        expect(fromUnaryFilter(actual)).to.deep.equal(input);
       });
 
       it('converts not NaN', () => {
         const input = filter('field', '!=', NaN);
-        const actual = encodeUnaryOrFieldFilter(input);
+        const actual = toUnaryOrFieldFilter(input);
         expect(actual).to.deep.equal({
           unaryFilter: {
             field: { fieldPath: 'field' },
             op: 'IS_NOT_NAN'
           }
         });
-        expect(decodeUnaryFilter(actual)).to.deep.equal(input);
+        expect(fromUnaryFilter(actual)).to.deep.equal(input);
       });
     });
 
-    describe('encode/decode CompositeFilter', () => {
+    describe('to/from CompositeFilter', () => {
       addEqualityMatcher({ equalsFn: filterEquals, forType: Filter });
 
       /* eslint-disable no-restricted-properties */
@@ -1117,7 +1106,7 @@
         );
 
         // Encode
-        const actual = encodeCompositeFilter(input);
+        const actual = toCompositeFilter(input);
 
         const propProtoFilter = {
           fieldFilter: {
@@ -1180,7 +1169,7 @@
         });
 
         // Decode
-        const roundtripped = decodeCompositeFilter(actual);
+        const roundtripped = fromCompositeFilter(actual);
         expect(roundtripped).to.deep.equal(input);
         expect(roundtripped).to.be.instanceof(CompositeFilter);
       });
